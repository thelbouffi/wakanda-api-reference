<!doctype html>
<html class="default no-js">
<head>
	<meta charset="utf-8">
	<meta http-equiv="X-UA-Compatible" content="IE=edge">
	<title>Entity | </title>
	<meta name="description" content="">
	<meta name="viewport" content="width=device-width, initial-scale=1">
	<link rel="stylesheet" href="../assets/css/main.css">
</head>
<body>
<header>
	<div class="tsd-page-toolbar">
		<div class="container">
			<div class="table-wrap">
				<div class="table-cell" id="tsd-search" data-index="../assets/js/search.js" data-base="..">
					<div class="field">
						<label for="tsd-search-field" class="tsd-widget search no-caption">Search</label>
						<input id="tsd-search-field" type="text" />
					</div>
					<ul class="results">
						<li class="state loading">Preparing search index...</li>
						<li class="state failure">The search index is not available</li>
					</ul>
					<a href="../index.html" class="title"></a>
				</div>
				<div class="table-cell" id="tsd-widgets">
					<div id="tsd-filter">
						<a href="#" class="tsd-widget options no-caption" data-toggle="options">Options</a>
						<div class="tsd-filter-group">
							<div class="tsd-select" id="tsd-filter-visibility">
								<span class="tsd-select-label">All</span>
								<ul class="tsd-select-list">
									<li data-value="public">Public</li>
									<li data-value="protected">Public/Protected</li>
									<li data-value="private" class="selected">All</li>
								</ul>
							</div>
							<input type="checkbox" id="tsd-filter-inherited" checked />
							<label class="tsd-widget" for="tsd-filter-inherited">Inherited</label>
							<input type="checkbox" id="tsd-filter-externals" checked />
							<label class="tsd-widget" for="tsd-filter-externals">Externals</label>
							<input type="checkbox" id="tsd-filter-only-exported" />
							<label class="tsd-widget" for="tsd-filter-only-exported">Only exported</label>
						</div>
					</div>
					<a href="#" class="tsd-widget menu no-caption" data-toggle="menu">Menu</a>
				</div>
			</div>
		</div>
	</div>
	<div class="tsd-page-title">
		<div class="container">
			<ul class="tsd-breadcrumb">
				<li>
					<a href="../globals.html">Globals</a>
				</li>
				<li>
					<a href="entity.html">Entity</a>
				</li>
			</ul>
			<h1>Interface Entity</h1>
		</div>
	</div>
</header>
<div class="container container-main">
	<div class="row">
		<div class="col-8 col-content">
			<section class="tsd-panel tsd-hierarchy">
				<h3>Hierarchy</h3>
				<ul class="tsd-hierarchy">
					<li>
						<span class="target">Entity</span>
					</li>
				</ul>
			</section>
			<section class="tsd-panel-group tsd-index-group">
				<h2>Index</h2>
				<section class="tsd-panel tsd-index-panel">
					<div class="tsd-index-content">
						<section class="tsd-index-section tsd-is-external tsd-is-not-exported">
							<h3>Methods</h3>
							<ul class="tsd-index-list">
								<li class="tsd-kind-method tsd-parent-kind-interface tsd-is-external tsd-is-not-exported"><a href="entity.html#getdataclass" class="tsd-kind-icon">get<wbr>Data<wbr>Class</a></li>
								<li class="tsd-kind-method tsd-parent-kind-interface tsd-is-external tsd-is-not-exported"><a href="entity.html#gettimestamp" class="tsd-kind-icon">get<wbr>Time<wbr>Stamp</a></li>
								<li class="tsd-kind-method tsd-parent-kind-interface tsd-is-external tsd-is-not-exported"><a href="entity.html#isloaded" class="tsd-kind-icon">is<wbr>Loaded</a></li>
								<li class="tsd-kind-method tsd-parent-kind-interface tsd-is-external tsd-is-not-exported"><a href="entity.html#ismodified" class="tsd-kind-icon">is<wbr>Modified</a></li>
								<li class="tsd-kind-method tsd-parent-kind-interface tsd-is-external tsd-is-not-exported"><a href="entity.html#isnew" class="tsd-kind-icon">is<wbr>New</a></li>
								<li class="tsd-kind-method tsd-parent-kind-interface tsd-is-external tsd-is-not-exported"><a href="entity.html#next" class="tsd-kind-icon">next</a></li>
								<li class="tsd-kind-method tsd-parent-kind-interface tsd-is-external tsd-is-not-exported"><a href="entity.html#refresh" class="tsd-kind-icon">refresh</a></li>
								<li class="tsd-kind-method tsd-parent-kind-interface tsd-is-external tsd-is-not-exported"><a href="entity.html#release" class="tsd-kind-icon">release</a></li>
								<li class="tsd-kind-method tsd-parent-kind-interface tsd-is-external tsd-is-not-exported"><a href="entity.html#remove" class="tsd-kind-icon">remove</a></li>
								<li class="tsd-kind-method tsd-parent-kind-interface tsd-is-external tsd-is-not-exported"><a href="entity.html#save" class="tsd-kind-icon">save</a></li>
								<li class="tsd-kind-method tsd-parent-kind-interface tsd-is-external tsd-is-not-exported"><a href="entity.html#tostring" class="tsd-kind-icon">to<wbr>String</a></li>
							</ul>
						</section>
					</div>
				</section>
			</section>
			<section class="tsd-panel-group tsd-member-group tsd-is-external tsd-is-not-exported">
				<h2>Methods</h2>
				<section class="tsd-panel tsd-member tsd-kind-method tsd-parent-kind-interface tsd-is-external tsd-is-not-exported">
					<a name="getdataclass" class="tsd-anchor"></a>
					<h3>get<wbr>Data<wbr>Class</h3>
					<ul class="tsd-signatures tsd-kind-method tsd-parent-kind-interface tsd-is-external tsd-is-not-exported">
						<li class="tsd-signature tsd-kind-icon">get<wbr>Data<wbr>Class<span class="tsd-signature-symbol">(</span><span class="tsd-signature-symbol">)</span><span class="tsd-signature-symbol">: </span><a href="datastoreclass.html" class="tsd-signature-type">DatastoreClass</a></li>
					</ul>
					<ul class="tsd-descriptions">
						<li class="tsd-description">
							<aside class="tsd-sources">
								<ul>
<<<<<<< HEAD
									<li>Defined in <a href="https://github.com/JegoYann/wakanda-api-reference/blob/22ab982/api/datastoreentity.d.ts#L8">datastoreentity.d.ts:8</a></li>
=======
<<<<<<< HEAD
									<li>Defined in <a href="https://github.com/JegoYann/wakanda-api-reference/blob/73ad3dc/api/datastoreentity.d.ts#L8">datastoreentity.d.ts:8</a></li>
=======
									<li>Defined in <a href="https://github.com/JegoYann/wakanda-api-reference/blob/c41574b/api/datastoreentity.d.ts#L8">datastoreentity.d.ts:8</a></li>
>>>>>>> 22ab98231ef1990c7f8aa98675ee4d187241315a
>>>>>>> 25df7eab
								</ul>
							</aside>
							<div class="tsd-comment tsd-typography">
								<div class="lead">
									<p>returns the datastore class (object of the DatastoreClass type) of the entity</p>
								</div>
							</div>
							<h4 class="tsd-returns-title">Returns <a href="datastoreclass.html" class="tsd-signature-type">DatastoreClass</a></h4>
						</li>
					</ul>
				</section>
				<section class="tsd-panel tsd-member tsd-kind-method tsd-parent-kind-interface tsd-is-external tsd-is-not-exported">
					<a name="gettimestamp" class="tsd-anchor"></a>
					<h3>get<wbr>Time<wbr>Stamp</h3>
					<ul class="tsd-signatures tsd-kind-method tsd-parent-kind-interface tsd-is-external tsd-is-not-exported">
						<li class="tsd-signature tsd-kind-icon">get<wbr>Time<wbr>Stamp<span class="tsd-signature-symbol">(</span><span class="tsd-signature-symbol">)</span><span class="tsd-signature-symbol">: </span><span class="tsd-signature-type">Date</span></li>
					</ul>
					<ul class="tsd-descriptions">
						<li class="tsd-description">
							<aside class="tsd-sources">
								<ul>
<<<<<<< HEAD
									<li>Defined in <a href="https://github.com/JegoYann/wakanda-api-reference/blob/22ab982/api/datastoreentity.d.ts#L12">datastoreentity.d.ts:12</a></li>
=======
<<<<<<< HEAD
									<li>Defined in <a href="https://github.com/JegoYann/wakanda-api-reference/blob/73ad3dc/api/datastoreentity.d.ts#L12">datastoreentity.d.ts:12</a></li>
=======
									<li>Defined in <a href="https://github.com/JegoYann/wakanda-api-reference/blob/c41574b/api/datastoreentity.d.ts#L12">datastoreentity.d.ts:12</a></li>
>>>>>>> 22ab98231ef1990c7f8aa98675ee4d187241315a
>>>>>>> 25df7eab
								</ul>
							</aside>
							<div class="tsd-comment tsd-typography">
								<div class="lead">
									<p>returns the timestamp of the last save of the entity to which it is applied</p>
								</div>
							</div>
							<h4 class="tsd-returns-title">Returns <span class="tsd-signature-type">Date</span></h4>
						</li>
					</ul>
				</section>
				<section class="tsd-panel tsd-member tsd-kind-method tsd-parent-kind-interface tsd-is-external tsd-is-not-exported">
					<a name="isloaded" class="tsd-anchor"></a>
					<h3>is<wbr>Loaded</h3>
					<ul class="tsd-signatures tsd-kind-method tsd-parent-kind-interface tsd-is-external tsd-is-not-exported">
						<li class="tsd-signature tsd-kind-icon">is<wbr>Loaded<span class="tsd-signature-symbol">(</span><span class="tsd-signature-symbol">)</span><span class="tsd-signature-symbol">: </span><span class="tsd-signature-type">Boolean</span></li>
					</ul>
					<ul class="tsd-descriptions">
						<li class="tsd-description">
							<aside class="tsd-sources">
								<ul>
<<<<<<< HEAD
									<li>Defined in <a href="https://github.com/JegoYann/wakanda-api-reference/blob/22ab982/api/datastoreentity.d.ts#L16">datastoreentity.d.ts:16</a></li>
=======
<<<<<<< HEAD
									<li>Defined in <a href="https://github.com/JegoYann/wakanda-api-reference/blob/73ad3dc/api/datastoreentity.d.ts#L16">datastoreentity.d.ts:16</a></li>
=======
									<li>Defined in <a href="https://github.com/JegoYann/wakanda-api-reference/blob/c41574b/api/datastoreentity.d.ts#L16">datastoreentity.d.ts:16</a></li>
>>>>>>> 22ab98231ef1990c7f8aa98675ee4d187241315a
>>>>>>> 25df7eab
								</ul>
							</aside>
							<div class="tsd-comment tsd-typography">
								<div class="lead">
									<p>returns True or False depending on whether the entity iterator points to an entity that is currently loaded in memory</p>
								</div>
							</div>
							<h4 class="tsd-returns-title">Returns <span class="tsd-signature-type">Boolean</span></h4>
						</li>
					</ul>
				</section>
				<section class="tsd-panel tsd-member tsd-kind-method tsd-parent-kind-interface tsd-is-external tsd-is-not-exported">
					<a name="ismodified" class="tsd-anchor"></a>
					<h3>is<wbr>Modified</h3>
					<ul class="tsd-signatures tsd-kind-method tsd-parent-kind-interface tsd-is-external tsd-is-not-exported">
						<li class="tsd-signature tsd-kind-icon">is<wbr>Modified<span class="tsd-signature-symbol">(</span><span class="tsd-signature-symbol">)</span><span class="tsd-signature-symbol">: </span><span class="tsd-signature-type">Boolean</span></li>
					</ul>
					<ul class="tsd-descriptions">
						<li class="tsd-description">
							<aside class="tsd-sources">
								<ul>
<<<<<<< HEAD
									<li>Defined in <a href="https://github.com/JegoYann/wakanda-api-reference/blob/22ab982/api/datastoreentity.d.ts#L20">datastoreentity.d.ts:20</a></li>
=======
<<<<<<< HEAD
									<li>Defined in <a href="https://github.com/JegoYann/wakanda-api-reference/blob/73ad3dc/api/datastoreentity.d.ts#L20">datastoreentity.d.ts:20</a></li>
=======
									<li>Defined in <a href="https://github.com/JegoYann/wakanda-api-reference/blob/c41574b/api/datastoreentity.d.ts#L20">datastoreentity.d.ts:20</a></li>
>>>>>>> 22ab98231ef1990c7f8aa98675ee4d187241315a
>>>>>>> 25df7eab
								</ul>
							</aside>
							<div class="tsd-comment tsd-typography">
								<div class="lead">
									<p>returns True or False depending on whether the entity to which it is applied has been modified since the last time it was loaded from the datastore</p>
								</div>
							</div>
							<h4 class="tsd-returns-title">Returns <span class="tsd-signature-type">Boolean</span></h4>
						</li>
					</ul>
				</section>
				<section class="tsd-panel tsd-member tsd-kind-method tsd-parent-kind-interface tsd-is-external tsd-is-not-exported">
					<a name="isnew" class="tsd-anchor"></a>
					<h3>is<wbr>New</h3>
					<ul class="tsd-signatures tsd-kind-method tsd-parent-kind-interface tsd-is-external tsd-is-not-exported">
						<li class="tsd-signature tsd-kind-icon">is<wbr>New<span class="tsd-signature-symbol">(</span><span class="tsd-signature-symbol">)</span><span class="tsd-signature-symbol">: </span><span class="tsd-signature-type">Boolean</span></li>
					</ul>
					<ul class="tsd-descriptions">
						<li class="tsd-description">
							<aside class="tsd-sources">
								<ul>
<<<<<<< HEAD
									<li>Defined in <a href="https://github.com/JegoYann/wakanda-api-reference/blob/22ab982/api/datastoreentity.d.ts#L24">datastoreentity.d.ts:24</a></li>
=======
<<<<<<< HEAD
									<li>Defined in <a href="https://github.com/JegoYann/wakanda-api-reference/blob/73ad3dc/api/datastoreentity.d.ts#L24">datastoreentity.d.ts:24</a></li>
=======
									<li>Defined in <a href="https://github.com/JegoYann/wakanda-api-reference/blob/c41574b/api/datastoreentity.d.ts#L24">datastoreentity.d.ts:24</a></li>
>>>>>>> 22ab98231ef1990c7f8aa98675ee4d187241315a
>>>>>>> 25df7eab
								</ul>
							</aside>
							<div class="tsd-comment tsd-typography">
								<div class="lead">
									<p>returns True or False depending on whether the entity to which it is applied has just been created in the datastore</p>
								</div>
							</div>
							<h4 class="tsd-returns-title">Returns <span class="tsd-signature-type">Boolean</span></h4>
						</li>
					</ul>
				</section>
				<section class="tsd-panel tsd-member tsd-kind-method tsd-parent-kind-interface tsd-is-external tsd-is-not-exported">
					<a name="next" class="tsd-anchor"></a>
					<h3>next</h3>
					<ul class="tsd-signatures tsd-kind-method tsd-parent-kind-interface tsd-is-external tsd-is-not-exported">
						<li class="tsd-signature tsd-kind-icon">next<span class="tsd-signature-symbol">(</span><span class="tsd-signature-symbol">)</span><span class="tsd-signature-symbol">: </span><a href="entity.html" class="tsd-signature-type">Entity</a></li>
					</ul>
					<ul class="tsd-descriptions">
						<li class="tsd-description">
							<aside class="tsd-sources">
								<ul>
<<<<<<< HEAD
									<li>Defined in <a href="https://github.com/JegoYann/wakanda-api-reference/blob/22ab982/api/datastoreentity.d.ts#L28">datastoreentity.d.ts:28</a></li>
=======
<<<<<<< HEAD
									<li>Defined in <a href="https://github.com/JegoYann/wakanda-api-reference/blob/73ad3dc/api/datastoreentity.d.ts#L28">datastoreentity.d.ts:28</a></li>
=======
									<li>Defined in <a href="https://github.com/JegoYann/wakanda-api-reference/blob/c41574b/api/datastoreentity.d.ts#L28">datastoreentity.d.ts:28</a></li>
>>>>>>> 22ab98231ef1990c7f8aa98675ee4d187241315a
>>>>>>> 25df7eab
								</ul>
							</aside>
							<div class="tsd-comment tsd-typography">
								<div class="lead">
									<p>puts the entity pointer on the next entity within an iteration of entities</p>
								</div>
							</div>
							<h4 class="tsd-returns-title">Returns <a href="entity.html" class="tsd-signature-type">Entity</a></h4>
						</li>
					</ul>
				</section>
				<section class="tsd-panel tsd-member tsd-kind-method tsd-parent-kind-interface tsd-is-external tsd-is-not-exported">
					<a name="refresh" class="tsd-anchor"></a>
					<h3>refresh</h3>
					<ul class="tsd-signatures tsd-kind-method tsd-parent-kind-interface tsd-is-external tsd-is-not-exported">
						<li class="tsd-signature tsd-kind-icon">refresh<span class="tsd-signature-symbol">(</span><span class="tsd-signature-symbol">)</span><span class="tsd-signature-symbol">: </span><span class="tsd-signature-type">void</span></li>
					</ul>
					<ul class="tsd-descriptions">
						<li class="tsd-description">
							<aside class="tsd-sources">
								<ul>
<<<<<<< HEAD
									<li>Defined in <a href="https://github.com/JegoYann/wakanda-api-reference/blob/22ab982/api/datastoreentity.d.ts#L32">datastoreentity.d.ts:32</a></li>
=======
<<<<<<< HEAD
									<li>Defined in <a href="https://github.com/JegoYann/wakanda-api-reference/blob/73ad3dc/api/datastoreentity.d.ts#L32">datastoreentity.d.ts:32</a></li>
=======
									<li>Defined in <a href="https://github.com/JegoYann/wakanda-api-reference/blob/c41574b/api/datastoreentity.d.ts#L32">datastoreentity.d.ts:32</a></li>
>>>>>>> 22ab98231ef1990c7f8aa98675ee4d187241315a
>>>>>>> 25df7eab
								</ul>
							</aside>
							<div class="tsd-comment tsd-typography">
								<div class="lead">
									<p>reloads the entity as it is stored in the datastore</p>
								</div>
							</div>
							<h4 class="tsd-returns-title">Returns <span class="tsd-signature-type">void</span></h4>
						</li>
					</ul>
				</section>
				<section class="tsd-panel tsd-member tsd-kind-method tsd-parent-kind-interface tsd-is-external tsd-is-not-exported">
					<a name="release" class="tsd-anchor"></a>
					<h3>release</h3>
					<ul class="tsd-signatures tsd-kind-method tsd-parent-kind-interface tsd-is-external tsd-is-not-exported">
						<li class="tsd-signature tsd-kind-icon">release<span class="tsd-signature-symbol">(</span><span class="tsd-signature-symbol">)</span><span class="tsd-signature-symbol">: </span><span class="tsd-signature-type">void</span></li>
					</ul>
					<ul class="tsd-descriptions">
						<li class="tsd-description">
							<aside class="tsd-sources">
								<ul>
<<<<<<< HEAD
									<li>Defined in <a href="https://github.com/JegoYann/wakanda-api-reference/blob/22ab982/api/datastoreentity.d.ts#L36">datastoreentity.d.ts:36</a></li>
=======
<<<<<<< HEAD
									<li>Defined in <a href="https://github.com/JegoYann/wakanda-api-reference/blob/73ad3dc/api/datastoreentity.d.ts#L36">datastoreentity.d.ts:36</a></li>
=======
									<li>Defined in <a href="https://github.com/JegoYann/wakanda-api-reference/blob/c41574b/api/datastoreentity.d.ts#L36">datastoreentity.d.ts:36</a></li>
>>>>>>> 22ab98231ef1990c7f8aa98675ee4d187241315a
>>>>>>> 25df7eab
								</ul>
							</aside>
							<div class="tsd-comment tsd-typography">
								<div class="lead">
									<p>releases the entity from memory</p>
								</div>
							</div>
							<h4 class="tsd-returns-title">Returns <span class="tsd-signature-type">void</span></h4>
						</li>
					</ul>
				</section>
				<section class="tsd-panel tsd-member tsd-kind-method tsd-parent-kind-interface tsd-is-external tsd-is-not-exported">
					<a name="remove" class="tsd-anchor"></a>
					<h3>remove</h3>
					<ul class="tsd-signatures tsd-kind-method tsd-parent-kind-interface tsd-is-external tsd-is-not-exported">
						<li class="tsd-signature tsd-kind-icon">remove<span class="tsd-signature-symbol">(</span><span class="tsd-signature-symbol">)</span><span class="tsd-signature-symbol">: </span><span class="tsd-signature-type">void</span></li>
					</ul>
					<ul class="tsd-descriptions">
						<li class="tsd-description">
							<aside class="tsd-sources">
								<ul>
<<<<<<< HEAD
									<li>Defined in <a href="https://github.com/JegoYann/wakanda-api-reference/blob/22ab982/api/datastoreentity.d.ts#L40">datastoreentity.d.ts:40</a></li>
=======
<<<<<<< HEAD
									<li>Defined in <a href="https://github.com/JegoYann/wakanda-api-reference/blob/73ad3dc/api/datastoreentity.d.ts#L40">datastoreentity.d.ts:40</a></li>
=======
									<li>Defined in <a href="https://github.com/JegoYann/wakanda-api-reference/blob/c41574b/api/datastoreentity.d.ts#L40">datastoreentity.d.ts:40</a></li>
>>>>>>> 22ab98231ef1990c7f8aa98675ee4d187241315a
>>>>>>> 25df7eab
								</ul>
							</aside>
							<div class="tsd-comment tsd-typography">
								<div class="lead">
									<p>removes the entity from the datastore</p>
								</div>
							</div>
							<h4 class="tsd-returns-title">Returns <span class="tsd-signature-type">void</span></h4>
						</li>
					</ul>
				</section>
				<section class="tsd-panel tsd-member tsd-kind-method tsd-parent-kind-interface tsd-is-external tsd-is-not-exported">
					<a name="save" class="tsd-anchor"></a>
					<h3>save</h3>
					<ul class="tsd-signatures tsd-kind-method tsd-parent-kind-interface tsd-is-external tsd-is-not-exported">
						<li class="tsd-signature tsd-kind-icon">save<span class="tsd-signature-symbol">(</span><span class="tsd-signature-symbol">)</span><span class="tsd-signature-symbol">: </span><span class="tsd-signature-type">void</span></li>
					</ul>
					<ul class="tsd-descriptions">
						<li class="tsd-description">
							<aside class="tsd-sources">
								<ul>
<<<<<<< HEAD
									<li>Defined in <a href="https://github.com/JegoYann/wakanda-api-reference/blob/22ab982/api/datastoreentity.d.ts#L44">datastoreentity.d.ts:44</a></li>
=======
<<<<<<< HEAD
									<li>Defined in <a href="https://github.com/JegoYann/wakanda-api-reference/blob/73ad3dc/api/datastoreentity.d.ts#L44">datastoreentity.d.ts:44</a></li>
=======
									<li>Defined in <a href="https://github.com/JegoYann/wakanda-api-reference/blob/c41574b/api/datastoreentity.d.ts#L44">datastoreentity.d.ts:44</a></li>
>>>>>>> 22ab98231ef1990c7f8aa98675ee4d187241315a
>>>>>>> 25df7eab
								</ul>
							</aside>
							<div class="tsd-comment tsd-typography">
								<div class="lead">
									<p>saves the changes made to the entity in the datastore</p>
								</div>
							</div>
							<h4 class="tsd-returns-title">Returns <span class="tsd-signature-type">void</span></h4>
						</li>
					</ul>
				</section>
				<section class="tsd-panel tsd-member tsd-kind-method tsd-parent-kind-interface tsd-is-external tsd-is-not-exported">
					<a name="tostring" class="tsd-anchor"></a>
					<h3>to<wbr>String</h3>
					<ul class="tsd-signatures tsd-kind-method tsd-parent-kind-interface tsd-is-external tsd-is-not-exported">
						<li class="tsd-signature tsd-kind-icon">to<wbr>String<span class="tsd-signature-symbol">(</span><span class="tsd-signature-symbol">)</span><span class="tsd-signature-symbol">: </span><span class="tsd-signature-type">String</span></li>
					</ul>
					<ul class="tsd-descriptions">
						<li class="tsd-description">
							<aside class="tsd-sources">
								<ul>
<<<<<<< HEAD
									<li>Defined in <a href="https://github.com/JegoYann/wakanda-api-reference/blob/22ab982/api/datastoreentity.d.ts#L48">datastoreentity.d.ts:48</a></li>
=======
<<<<<<< HEAD
									<li>Defined in <a href="https://github.com/JegoYann/wakanda-api-reference/blob/73ad3dc/api/datastoreentity.d.ts#L48">datastoreentity.d.ts:48</a></li>
=======
									<li>Defined in <a href="https://github.com/JegoYann/wakanda-api-reference/blob/c41574b/api/datastoreentity.d.ts#L48">datastoreentity.d.ts:48</a></li>
>>>>>>> 22ab98231ef1990c7f8aa98675ee4d187241315a
>>>>>>> 25df7eab
								</ul>
							</aside>
							<div class="tsd-comment tsd-typography">
								<div class="lead">
									<p>returns a string representation of the entity or entity collection</p>
								</div>
							</div>
							<h4 class="tsd-returns-title">Returns <span class="tsd-signature-type">String</span></h4>
						</li>
					</ul>
				</section>
			</section>
		</div>
		<div class="col-4 col-menu menu-sticky-wrap menu-highlight">
			<nav class="tsd-navigation primary">
				<ul>
					<li class="globals  ">
						<a href="../globals.html"><em>Globals</em></a>
					</li>
				</ul>
			</nav>
			<nav class="tsd-navigation secondary menu-sticky">
				<ul class="before-current">
				</ul>
				<ul class="current">
					<li class="current tsd-kind-interface tsd-is-external tsd-is-not-exported">
						<a href="entity.html" class="tsd-kind-icon">Entity</a>
						<ul>
							<li class=" tsd-kind-method tsd-parent-kind-interface tsd-is-external tsd-is-not-exported">
								<a href="entity.html#getdataclass" class="tsd-kind-icon">get<wbr>Data<wbr>Class</a>
							</li>
							<li class=" tsd-kind-method tsd-parent-kind-interface tsd-is-external tsd-is-not-exported">
								<a href="entity.html#gettimestamp" class="tsd-kind-icon">get<wbr>Time<wbr>Stamp</a>
							</li>
							<li class=" tsd-kind-method tsd-parent-kind-interface tsd-is-external tsd-is-not-exported">
								<a href="entity.html#isloaded" class="tsd-kind-icon">is<wbr>Loaded</a>
							</li>
							<li class=" tsd-kind-method tsd-parent-kind-interface tsd-is-external tsd-is-not-exported">
								<a href="entity.html#ismodified" class="tsd-kind-icon">is<wbr>Modified</a>
							</li>
							<li class=" tsd-kind-method tsd-parent-kind-interface tsd-is-external tsd-is-not-exported">
								<a href="entity.html#isnew" class="tsd-kind-icon">is<wbr>New</a>
							</li>
							<li class=" tsd-kind-method tsd-parent-kind-interface tsd-is-external tsd-is-not-exported">
								<a href="entity.html#next" class="tsd-kind-icon">next</a>
							</li>
							<li class=" tsd-kind-method tsd-parent-kind-interface tsd-is-external tsd-is-not-exported">
								<a href="entity.html#refresh" class="tsd-kind-icon">refresh</a>
							</li>
							<li class=" tsd-kind-method tsd-parent-kind-interface tsd-is-external tsd-is-not-exported">
								<a href="entity.html#release" class="tsd-kind-icon">release</a>
							</li>
							<li class=" tsd-kind-method tsd-parent-kind-interface tsd-is-external tsd-is-not-exported">
								<a href="entity.html#remove" class="tsd-kind-icon">remove</a>
							</li>
							<li class=" tsd-kind-method tsd-parent-kind-interface tsd-is-external tsd-is-not-exported">
								<a href="entity.html#save" class="tsd-kind-icon">save</a>
							</li>
							<li class=" tsd-kind-method tsd-parent-kind-interface tsd-is-external tsd-is-not-exported">
								<a href="entity.html#tostring" class="tsd-kind-icon">to<wbr>String</a>
							</li>
						</ul>
					</li>
				</ul>
				<ul class="after-current">
				</ul>
			</nav>
		</div>
	</div>
</div>
<footer>
	<div class="container">
		<h2>Legend</h2>
		<div class="tsd-legend-group">
			<ul class="tsd-legend">
				<li class="tsd-kind-module"><span class="tsd-kind-icon">Module</span></li>
				<li class="tsd-kind-object-literal"><span class="tsd-kind-icon">Object literal</span></li>
				<li class="tsd-kind-variable"><span class="tsd-kind-icon">Variable</span></li>
				<li class="tsd-kind-function"><span class="tsd-kind-icon">Function</span></li>
				<li class="tsd-kind-function tsd-has-type-parameter"><span class="tsd-kind-icon">Function with type parameter</span></li>
				<li class="tsd-kind-index-signature"><span class="tsd-kind-icon">Index signature</span></li>
				<li class="tsd-kind-type-alias"><span class="tsd-kind-icon">Type alias</span></li>
			</ul>
			<ul class="tsd-legend">
				<li class="tsd-kind-enum"><span class="tsd-kind-icon">Enumeration</span></li>
				<li class="tsd-kind-enum-member"><span class="tsd-kind-icon">Enumeration member</span></li>
				<li class="tsd-kind-property tsd-parent-kind-enum"><span class="tsd-kind-icon">Property</span></li>
				<li class="tsd-kind-method tsd-parent-kind-enum"><span class="tsd-kind-icon">Method</span></li>
			</ul>
			<ul class="tsd-legend">
				<li class="tsd-kind-interface"><span class="tsd-kind-icon">Interface</span></li>
				<li class="tsd-kind-interface tsd-has-type-parameter"><span class="tsd-kind-icon">Interface with type parameter</span></li>
				<li class="tsd-kind-constructor tsd-parent-kind-interface"><span class="tsd-kind-icon">Constructor</span></li>
				<li class="tsd-kind-property tsd-parent-kind-interface"><span class="tsd-kind-icon">Property</span></li>
				<li class="tsd-kind-method tsd-parent-kind-interface"><span class="tsd-kind-icon">Method</span></li>
				<li class="tsd-kind-index-signature tsd-parent-kind-interface"><span class="tsd-kind-icon">Index signature</span></li>
			</ul>
			<ul class="tsd-legend">
				<li class="tsd-kind-class"><span class="tsd-kind-icon">Class</span></li>
				<li class="tsd-kind-class tsd-has-type-parameter"><span class="tsd-kind-icon">Class with type parameter</span></li>
				<li class="tsd-kind-constructor tsd-parent-kind-class"><span class="tsd-kind-icon">Constructor</span></li>
				<li class="tsd-kind-property tsd-parent-kind-class"><span class="tsd-kind-icon">Property</span></li>
				<li class="tsd-kind-method tsd-parent-kind-class"><span class="tsd-kind-icon">Method</span></li>
				<li class="tsd-kind-accessor tsd-parent-kind-class"><span class="tsd-kind-icon">Accessor</span></li>
				<li class="tsd-kind-index-signature tsd-parent-kind-class"><span class="tsd-kind-icon">Index signature</span></li>
			</ul>
			<ul class="tsd-legend">
				<li class="tsd-kind-constructor tsd-parent-kind-class tsd-is-inherited"><span class="tsd-kind-icon">Inherited constructor</span></li>
				<li class="tsd-kind-property tsd-parent-kind-class tsd-is-inherited"><span class="tsd-kind-icon">Inherited property</span></li>
				<li class="tsd-kind-method tsd-parent-kind-class tsd-is-inherited"><span class="tsd-kind-icon">Inherited method</span></li>
				<li class="tsd-kind-accessor tsd-parent-kind-class tsd-is-inherited"><span class="tsd-kind-icon">Inherited accessor</span></li>
			</ul>
			<ul class="tsd-legend">
				<li class="tsd-kind-property tsd-parent-kind-class tsd-is-protected"><span class="tsd-kind-icon">Protected property</span></li>
				<li class="tsd-kind-method tsd-parent-kind-class tsd-is-protected"><span class="tsd-kind-icon">Protected method</span></li>
				<li class="tsd-kind-accessor tsd-parent-kind-class tsd-is-protected"><span class="tsd-kind-icon">Protected accessor</span></li>
			</ul>
			<ul class="tsd-legend">
				<li class="tsd-kind-property tsd-parent-kind-class tsd-is-private"><span class="tsd-kind-icon">Private property</span></li>
				<li class="tsd-kind-method tsd-parent-kind-class tsd-is-private"><span class="tsd-kind-icon">Private method</span></li>
				<li class="tsd-kind-accessor tsd-parent-kind-class tsd-is-private"><span class="tsd-kind-icon">Private accessor</span></li>
			</ul>
			<ul class="tsd-legend">
				<li class="tsd-kind-property tsd-parent-kind-class tsd-is-static"><span class="tsd-kind-icon">Static property</span></li>
				<li class="tsd-kind-call-signature tsd-parent-kind-class tsd-is-static"><span class="tsd-kind-icon">Static method</span></li>
			</ul>
		</div>
	</div>
</footer>
<div class="overlay"></div>
<script src="../assets/js/main.js"></script>
<script>if (location.protocol == 'file:') document.write('<script src="../assets/js/search.js"><' + '/script>');</script>
</body>
</html><|MERGE_RESOLUTION|>--- conflicted
+++ resolved
@@ -109,15 +109,7 @@
 						<li class="tsd-description">
 							<aside class="tsd-sources">
 								<ul>
-<<<<<<< HEAD
-									<li>Defined in <a href="https://github.com/JegoYann/wakanda-api-reference/blob/22ab982/api/datastoreentity.d.ts#L8">datastoreentity.d.ts:8</a></li>
-=======
-<<<<<<< HEAD
-									<li>Defined in <a href="https://github.com/JegoYann/wakanda-api-reference/blob/73ad3dc/api/datastoreentity.d.ts#L8">datastoreentity.d.ts:8</a></li>
-=======
-									<li>Defined in <a href="https://github.com/JegoYann/wakanda-api-reference/blob/c41574b/api/datastoreentity.d.ts#L8">datastoreentity.d.ts:8</a></li>
->>>>>>> 22ab98231ef1990c7f8aa98675ee4d187241315a
->>>>>>> 25df7eab
+									<li>Defined in <a href="https://github.com/JegoYann/wakanda-api-reference/blob/7356c46/api/datastoreentity.d.ts#L8">datastoreentity.d.ts:8</a></li>
 								</ul>
 							</aside>
 							<div class="tsd-comment tsd-typography">
@@ -139,15 +131,7 @@
 						<li class="tsd-description">
 							<aside class="tsd-sources">
 								<ul>
-<<<<<<< HEAD
-									<li>Defined in <a href="https://github.com/JegoYann/wakanda-api-reference/blob/22ab982/api/datastoreentity.d.ts#L12">datastoreentity.d.ts:12</a></li>
-=======
-<<<<<<< HEAD
-									<li>Defined in <a href="https://github.com/JegoYann/wakanda-api-reference/blob/73ad3dc/api/datastoreentity.d.ts#L12">datastoreentity.d.ts:12</a></li>
-=======
-									<li>Defined in <a href="https://github.com/JegoYann/wakanda-api-reference/blob/c41574b/api/datastoreentity.d.ts#L12">datastoreentity.d.ts:12</a></li>
->>>>>>> 22ab98231ef1990c7f8aa98675ee4d187241315a
->>>>>>> 25df7eab
+									<li>Defined in <a href="https://github.com/JegoYann/wakanda-api-reference/blob/7356c46/api/datastoreentity.d.ts#L12">datastoreentity.d.ts:12</a></li>
 								</ul>
 							</aside>
 							<div class="tsd-comment tsd-typography">
@@ -169,15 +153,7 @@
 						<li class="tsd-description">
 							<aside class="tsd-sources">
 								<ul>
-<<<<<<< HEAD
-									<li>Defined in <a href="https://github.com/JegoYann/wakanda-api-reference/blob/22ab982/api/datastoreentity.d.ts#L16">datastoreentity.d.ts:16</a></li>
-=======
-<<<<<<< HEAD
-									<li>Defined in <a href="https://github.com/JegoYann/wakanda-api-reference/blob/73ad3dc/api/datastoreentity.d.ts#L16">datastoreentity.d.ts:16</a></li>
-=======
-									<li>Defined in <a href="https://github.com/JegoYann/wakanda-api-reference/blob/c41574b/api/datastoreentity.d.ts#L16">datastoreentity.d.ts:16</a></li>
->>>>>>> 22ab98231ef1990c7f8aa98675ee4d187241315a
->>>>>>> 25df7eab
+									<li>Defined in <a href="https://github.com/JegoYann/wakanda-api-reference/blob/7356c46/api/datastoreentity.d.ts#L16">datastoreentity.d.ts:16</a></li>
 								</ul>
 							</aside>
 							<div class="tsd-comment tsd-typography">
@@ -199,15 +175,7 @@
 						<li class="tsd-description">
 							<aside class="tsd-sources">
 								<ul>
-<<<<<<< HEAD
-									<li>Defined in <a href="https://github.com/JegoYann/wakanda-api-reference/blob/22ab982/api/datastoreentity.d.ts#L20">datastoreentity.d.ts:20</a></li>
-=======
-<<<<<<< HEAD
-									<li>Defined in <a href="https://github.com/JegoYann/wakanda-api-reference/blob/73ad3dc/api/datastoreentity.d.ts#L20">datastoreentity.d.ts:20</a></li>
-=======
-									<li>Defined in <a href="https://github.com/JegoYann/wakanda-api-reference/blob/c41574b/api/datastoreentity.d.ts#L20">datastoreentity.d.ts:20</a></li>
->>>>>>> 22ab98231ef1990c7f8aa98675ee4d187241315a
->>>>>>> 25df7eab
+									<li>Defined in <a href="https://github.com/JegoYann/wakanda-api-reference/blob/7356c46/api/datastoreentity.d.ts#L20">datastoreentity.d.ts:20</a></li>
 								</ul>
 							</aside>
 							<div class="tsd-comment tsd-typography">
@@ -229,15 +197,7 @@
 						<li class="tsd-description">
 							<aside class="tsd-sources">
 								<ul>
-<<<<<<< HEAD
-									<li>Defined in <a href="https://github.com/JegoYann/wakanda-api-reference/blob/22ab982/api/datastoreentity.d.ts#L24">datastoreentity.d.ts:24</a></li>
-=======
-<<<<<<< HEAD
-									<li>Defined in <a href="https://github.com/JegoYann/wakanda-api-reference/blob/73ad3dc/api/datastoreentity.d.ts#L24">datastoreentity.d.ts:24</a></li>
-=======
-									<li>Defined in <a href="https://github.com/JegoYann/wakanda-api-reference/blob/c41574b/api/datastoreentity.d.ts#L24">datastoreentity.d.ts:24</a></li>
->>>>>>> 22ab98231ef1990c7f8aa98675ee4d187241315a
->>>>>>> 25df7eab
+									<li>Defined in <a href="https://github.com/JegoYann/wakanda-api-reference/blob/7356c46/api/datastoreentity.d.ts#L24">datastoreentity.d.ts:24</a></li>
 								</ul>
 							</aside>
 							<div class="tsd-comment tsd-typography">
@@ -259,15 +219,7 @@
 						<li class="tsd-description">
 							<aside class="tsd-sources">
 								<ul>
-<<<<<<< HEAD
-									<li>Defined in <a href="https://github.com/JegoYann/wakanda-api-reference/blob/22ab982/api/datastoreentity.d.ts#L28">datastoreentity.d.ts:28</a></li>
-=======
-<<<<<<< HEAD
-									<li>Defined in <a href="https://github.com/JegoYann/wakanda-api-reference/blob/73ad3dc/api/datastoreentity.d.ts#L28">datastoreentity.d.ts:28</a></li>
-=======
-									<li>Defined in <a href="https://github.com/JegoYann/wakanda-api-reference/blob/c41574b/api/datastoreentity.d.ts#L28">datastoreentity.d.ts:28</a></li>
->>>>>>> 22ab98231ef1990c7f8aa98675ee4d187241315a
->>>>>>> 25df7eab
+									<li>Defined in <a href="https://github.com/JegoYann/wakanda-api-reference/blob/7356c46/api/datastoreentity.d.ts#L28">datastoreentity.d.ts:28</a></li>
 								</ul>
 							</aside>
 							<div class="tsd-comment tsd-typography">
@@ -289,15 +241,7 @@
 						<li class="tsd-description">
 							<aside class="tsd-sources">
 								<ul>
-<<<<<<< HEAD
-									<li>Defined in <a href="https://github.com/JegoYann/wakanda-api-reference/blob/22ab982/api/datastoreentity.d.ts#L32">datastoreentity.d.ts:32</a></li>
-=======
-<<<<<<< HEAD
-									<li>Defined in <a href="https://github.com/JegoYann/wakanda-api-reference/blob/73ad3dc/api/datastoreentity.d.ts#L32">datastoreentity.d.ts:32</a></li>
-=======
-									<li>Defined in <a href="https://github.com/JegoYann/wakanda-api-reference/blob/c41574b/api/datastoreentity.d.ts#L32">datastoreentity.d.ts:32</a></li>
->>>>>>> 22ab98231ef1990c7f8aa98675ee4d187241315a
->>>>>>> 25df7eab
+									<li>Defined in <a href="https://github.com/JegoYann/wakanda-api-reference/blob/7356c46/api/datastoreentity.d.ts#L32">datastoreentity.d.ts:32</a></li>
 								</ul>
 							</aside>
 							<div class="tsd-comment tsd-typography">
@@ -319,15 +263,7 @@
 						<li class="tsd-description">
 							<aside class="tsd-sources">
 								<ul>
-<<<<<<< HEAD
-									<li>Defined in <a href="https://github.com/JegoYann/wakanda-api-reference/blob/22ab982/api/datastoreentity.d.ts#L36">datastoreentity.d.ts:36</a></li>
-=======
-<<<<<<< HEAD
-									<li>Defined in <a href="https://github.com/JegoYann/wakanda-api-reference/blob/73ad3dc/api/datastoreentity.d.ts#L36">datastoreentity.d.ts:36</a></li>
-=======
-									<li>Defined in <a href="https://github.com/JegoYann/wakanda-api-reference/blob/c41574b/api/datastoreentity.d.ts#L36">datastoreentity.d.ts:36</a></li>
->>>>>>> 22ab98231ef1990c7f8aa98675ee4d187241315a
->>>>>>> 25df7eab
+									<li>Defined in <a href="https://github.com/JegoYann/wakanda-api-reference/blob/7356c46/api/datastoreentity.d.ts#L36">datastoreentity.d.ts:36</a></li>
 								</ul>
 							</aside>
 							<div class="tsd-comment tsd-typography">
@@ -349,15 +285,7 @@
 						<li class="tsd-description">
 							<aside class="tsd-sources">
 								<ul>
-<<<<<<< HEAD
-									<li>Defined in <a href="https://github.com/JegoYann/wakanda-api-reference/blob/22ab982/api/datastoreentity.d.ts#L40">datastoreentity.d.ts:40</a></li>
-=======
-<<<<<<< HEAD
-									<li>Defined in <a href="https://github.com/JegoYann/wakanda-api-reference/blob/73ad3dc/api/datastoreentity.d.ts#L40">datastoreentity.d.ts:40</a></li>
-=======
-									<li>Defined in <a href="https://github.com/JegoYann/wakanda-api-reference/blob/c41574b/api/datastoreentity.d.ts#L40">datastoreentity.d.ts:40</a></li>
->>>>>>> 22ab98231ef1990c7f8aa98675ee4d187241315a
->>>>>>> 25df7eab
+									<li>Defined in <a href="https://github.com/JegoYann/wakanda-api-reference/blob/7356c46/api/datastoreentity.d.ts#L40">datastoreentity.d.ts:40</a></li>
 								</ul>
 							</aside>
 							<div class="tsd-comment tsd-typography">
@@ -379,15 +307,7 @@
 						<li class="tsd-description">
 							<aside class="tsd-sources">
 								<ul>
-<<<<<<< HEAD
-									<li>Defined in <a href="https://github.com/JegoYann/wakanda-api-reference/blob/22ab982/api/datastoreentity.d.ts#L44">datastoreentity.d.ts:44</a></li>
-=======
-<<<<<<< HEAD
-									<li>Defined in <a href="https://github.com/JegoYann/wakanda-api-reference/blob/73ad3dc/api/datastoreentity.d.ts#L44">datastoreentity.d.ts:44</a></li>
-=======
-									<li>Defined in <a href="https://github.com/JegoYann/wakanda-api-reference/blob/c41574b/api/datastoreentity.d.ts#L44">datastoreentity.d.ts:44</a></li>
->>>>>>> 22ab98231ef1990c7f8aa98675ee4d187241315a
->>>>>>> 25df7eab
+									<li>Defined in <a href="https://github.com/JegoYann/wakanda-api-reference/blob/7356c46/api/datastoreentity.d.ts#L44">datastoreentity.d.ts:44</a></li>
 								</ul>
 							</aside>
 							<div class="tsd-comment tsd-typography">
@@ -409,15 +329,7 @@
 						<li class="tsd-description">
 							<aside class="tsd-sources">
 								<ul>
-<<<<<<< HEAD
-									<li>Defined in <a href="https://github.com/JegoYann/wakanda-api-reference/blob/22ab982/api/datastoreentity.d.ts#L48">datastoreentity.d.ts:48</a></li>
-=======
-<<<<<<< HEAD
-									<li>Defined in <a href="https://github.com/JegoYann/wakanda-api-reference/blob/73ad3dc/api/datastoreentity.d.ts#L48">datastoreentity.d.ts:48</a></li>
-=======
-									<li>Defined in <a href="https://github.com/JegoYann/wakanda-api-reference/blob/c41574b/api/datastoreentity.d.ts#L48">datastoreentity.d.ts:48</a></li>
->>>>>>> 22ab98231ef1990c7f8aa98675ee4d187241315a
->>>>>>> 25df7eab
+									<li>Defined in <a href="https://github.com/JegoYann/wakanda-api-reference/blob/7356c46/api/datastoreentity.d.ts#L48">datastoreentity.d.ts:48</a></li>
 								</ul>
 							</aside>
 							<div class="tsd-comment tsd-typography">
