<!doctype html>
<html class="default no-js">
<head>
	<meta charset="utf-8">
	<meta http-equiv="X-UA-Compatible" content="IE=edge">
	<title>HttpServerSSL | </title>
	<meta name="description" content="">
	<meta name="viewport" content="width=device-width, initial-scale=1">
	<link rel="stylesheet" href="../assets/css/main.css">
</head>
<body>
<header>
	<div class="tsd-page-toolbar">
		<div class="container">
			<div class="table-wrap">
				<div class="table-cell" id="tsd-search" data-index="../assets/js/search.js" data-base="..">
					<div class="field">
						<label for="tsd-search-field" class="tsd-widget search no-caption">Search</label>
						<input id="tsd-search-field" type="text" />
					</div>
					<ul class="results">
						<li class="state loading">Preparing search index...</li>
						<li class="state failure">The search index is not available</li>
					</ul>
					<a href="../index.html" class="title"></a>
				</div>
				<div class="table-cell" id="tsd-widgets">
					<div id="tsd-filter">
						<a href="#" class="tsd-widget options no-caption" data-toggle="options">Options</a>
						<div class="tsd-filter-group">
							<div class="tsd-select" id="tsd-filter-visibility">
								<span class="tsd-select-label">All</span>
								<ul class="tsd-select-list">
									<li data-value="public">Public</li>
									<li data-value="protected">Public/Protected</li>
									<li data-value="private" class="selected">All</li>
								</ul>
							</div>
							<input type="checkbox" id="tsd-filter-inherited" checked />
							<label class="tsd-widget" for="tsd-filter-inherited">Inherited</label>
							<input type="checkbox" id="tsd-filter-externals" checked />
							<label class="tsd-widget" for="tsd-filter-externals">Externals</label>
							<input type="checkbox" id="tsd-filter-only-exported" />
							<label class="tsd-widget" for="tsd-filter-only-exported">Only exported</label>
						</div>
					</div>
					<a href="#" class="tsd-widget menu no-caption" data-toggle="menu">Menu</a>
				</div>
			</div>
		</div>
	</div>
	<div class="tsd-page-title">
		<div class="container">
			<ul class="tsd-breadcrumb">
				<li>
					<a href="../globals.html">Globals</a>
				</li>
				<li>
					<a href="httpserverssl.html">HttpServerSSL</a>
				</li>
			</ul>
			<h1>Interface HttpServerSSL</h1>
		</div>
	</div>
</header>
<div class="container container-main">
	<div class="row">
		<div class="col-8 col-content">
			<section class="tsd-panel tsd-hierarchy">
				<h3>Hierarchy</h3>
				<ul class="tsd-hierarchy">
					<li>
						<span class="target">HttpServerSSL</span>
					</li>
				</ul>
			</section>
			<section class="tsd-panel-group tsd-index-group">
				<h2>Index</h2>
				<section class="tsd-panel tsd-index-panel">
					<div class="tsd-index-content">
						<section class="tsd-index-section tsd-is-external tsd-is-not-exported">
							<h3>Properties</h3>
							<ul class="tsd-index-list">
								<li class="tsd-kind-property tsd-parent-kind-interface tsd-is-external tsd-is-not-exported"><a href="httpserverssl.html#enabled" class="tsd-kind-icon">enabled</a></li>
								<li class="tsd-kind-property tsd-parent-kind-interface tsd-is-external tsd-is-not-exported"><a href="httpserverssl.html#port" class="tsd-kind-icon">port</a></li>
							</ul>
						</section>
						<section class="tsd-index-section tsd-is-external tsd-is-not-exported">
							<h3>Methods</h3>
							<ul class="tsd-index-list">
								<li class="tsd-kind-method tsd-parent-kind-interface tsd-is-external tsd-is-not-exported"><a href="httpserverssl.html#getcertificatefolder" class="tsd-kind-icon">get<wbr>Certificate<wbr>Folder</a></li>
								<li class="tsd-kind-method tsd-parent-kind-interface tsd-is-external tsd-is-not-exported"><a href="httpserverssl.html#getcertificatepath" class="tsd-kind-icon">get<wbr>Certificate<wbr>Path</a></li>
							</ul>
						</section>
					</div>
				</section>
			</section>
			<section class="tsd-panel-group tsd-member-group tsd-is-external tsd-is-not-exported">
				<h2>Properties</h2>
				<section class="tsd-panel tsd-member tsd-kind-property tsd-parent-kind-interface tsd-is-external tsd-is-not-exported">
					<a name="enabled" class="tsd-anchor"></a>
					<h3>enabled</h3>
					<div class="tsd-signature tsd-kind-icon">enabled<span class="tsd-signature-symbol">:</span> <span class="tsd-signature-type">Boolean</span></div>
					<aside class="tsd-sources">
						<ul>
<<<<<<< HEAD
							<li>Defined in <a href="https://github.com/JegoYann/wakanda-api-reference/blob/22ab982/api/httpServer.d.ts#L168">httpServer.d.ts:168</a></li>
=======
<<<<<<< HEAD
							<li>Defined in <a href="https://github.com/JegoYann/wakanda-api-reference/blob/73ad3dc/api/httpServer.d.ts#L168">httpServer.d.ts:168</a></li>
=======
							<li>Defined in <a href="https://github.com/JegoYann/wakanda-api-reference/blob/c41574b/api/httpServer.d.ts#L168">httpServer.d.ts:168</a></li>
>>>>>>> 22ab98231ef1990c7f8aa98675ee4d187241315a
>>>>>>> 25df7eab
						</ul>
					</aside>
					<div class="tsd-comment tsd-typography">
						<div class="lead">
							<p>Status of the SSL protocol on the server.</p>
						</div>
					</div>
				</section>
				<section class="tsd-panel tsd-member tsd-kind-property tsd-parent-kind-interface tsd-is-external tsd-is-not-exported">
					<a name="port" class="tsd-anchor"></a>
					<h3>port</h3>
					<div class="tsd-signature tsd-kind-icon">port<span class="tsd-signature-symbol">:</span> <span class="tsd-signature-type">Number</span></div>
					<aside class="tsd-sources">
						<ul>
<<<<<<< HEAD
							<li>Defined in <a href="https://github.com/JegoYann/wakanda-api-reference/blob/22ab982/api/httpServer.d.ts#L172">httpServer.d.ts:172</a></li>
=======
<<<<<<< HEAD
							<li>Defined in <a href="https://github.com/JegoYann/wakanda-api-reference/blob/73ad3dc/api/httpServer.d.ts#L172">httpServer.d.ts:172</a></li>
=======
							<li>Defined in <a href="https://github.com/JegoYann/wakanda-api-reference/blob/c41574b/api/httpServer.d.ts#L172">httpServer.d.ts:172</a></li>
>>>>>>> 22ab98231ef1990c7f8aa98675ee4d187241315a
>>>>>>> 25df7eab
						</ul>
					</aside>
					<div class="tsd-comment tsd-typography">
						<div class="lead">
							<p>Port number for SSL connections.</p>
						</div>
					</div>
				</section>
			</section>
			<section class="tsd-panel-group tsd-member-group tsd-is-external tsd-is-not-exported">
				<h2>Methods</h2>
				<section class="tsd-panel tsd-member tsd-kind-method tsd-parent-kind-interface tsd-is-external tsd-is-not-exported">
					<a name="getcertificatefolder" class="tsd-anchor"></a>
					<h3>get<wbr>Certificate<wbr>Folder</h3>
					<ul class="tsd-signatures tsd-kind-method tsd-parent-kind-interface tsd-is-external tsd-is-not-exported">
						<li class="tsd-signature tsd-kind-icon">get<wbr>Certificate<wbr>Folder<span class="tsd-signature-symbol">(</span><span class="tsd-signature-symbol">)</span><span class="tsd-signature-symbol">: </span><span class="tsd-signature-type">String</span></li>
					</ul>
					<ul class="tsd-descriptions">
						<li class="tsd-description">
							<aside class="tsd-sources">
								<ul>
<<<<<<< HEAD
									<li>Defined in <a href="https://github.com/JegoYann/wakanda-api-reference/blob/22ab982/api/httpServer.d.ts#L176">httpServer.d.ts:176</a></li>
=======
<<<<<<< HEAD
									<li>Defined in <a href="https://github.com/JegoYann/wakanda-api-reference/blob/73ad3dc/api/httpServer.d.ts#L176">httpServer.d.ts:176</a></li>
=======
									<li>Defined in <a href="https://github.com/JegoYann/wakanda-api-reference/blob/c41574b/api/httpServer.d.ts#L176">httpServer.d.ts:176</a></li>
>>>>>>> 22ab98231ef1990c7f8aa98675ee4d187241315a
>>>>>>> 25df7eab
								</ul>
							</aside>
							<div class="tsd-comment tsd-typography">
								<div class="lead">
									<p>Get the full path to the SSL certificates folder used by the server (if any).</p>
								</div>
							</div>
							<h4 class="tsd-returns-title">Returns <span class="tsd-signature-type">String</span></h4>
						</li>
					</ul>
				</section>
				<section class="tsd-panel tsd-member tsd-kind-method tsd-parent-kind-interface tsd-is-external tsd-is-not-exported">
					<a name="getcertificatepath" class="tsd-anchor"></a>
					<h3>get<wbr>Certificate<wbr>Path</h3>
					<ul class="tsd-signatures tsd-kind-method tsd-parent-kind-interface tsd-is-external tsd-is-not-exported">
						<li class="tsd-signature tsd-kind-icon">get<wbr>Certificate<wbr>Path<span class="tsd-signature-symbol">(</span><span class="tsd-signature-symbol">)</span><span class="tsd-signature-symbol">: </span><span class="tsd-signature-type">String</span></li>
					</ul>
					<ul class="tsd-descriptions">
						<li class="tsd-description">
							<aside class="tsd-sources">
								<ul>
<<<<<<< HEAD
									<li>Defined in <a href="https://github.com/JegoYann/wakanda-api-reference/blob/22ab982/api/httpServer.d.ts#L180">httpServer.d.ts:180</a></li>
=======
<<<<<<< HEAD
									<li>Defined in <a href="https://github.com/JegoYann/wakanda-api-reference/blob/73ad3dc/api/httpServer.d.ts#L180">httpServer.d.ts:180</a></li>
=======
									<li>Defined in <a href="https://github.com/JegoYann/wakanda-api-reference/blob/c41574b/api/httpServer.d.ts#L180">httpServer.d.ts:180</a></li>
>>>>>>> 22ab98231ef1990c7f8aa98675ee4d187241315a
>>>>>>> 25df7eab
								</ul>
							</aside>
							<div class="tsd-comment tsd-typography">
								<div class="lead">
									<p>Get the full path to the SSL certificates path used by the server (if any).</p>
								</div>
							</div>
							<h4 class="tsd-returns-title">Returns <span class="tsd-signature-type">String</span></h4>
						</li>
					</ul>
				</section>
			</section>
		</div>
		<div class="col-4 col-menu menu-sticky-wrap menu-highlight">
			<nav class="tsd-navigation primary">
				<ul>
					<li class="globals  ">
						<a href="../globals.html"><em>Globals</em></a>
					</li>
				</ul>
			</nav>
			<nav class="tsd-navigation secondary menu-sticky">
				<ul class="before-current">
				</ul>
				<ul class="current">
					<li class="current tsd-kind-interface tsd-is-external tsd-is-not-exported">
						<a href="httpserverssl.html" class="tsd-kind-icon">Http<wbr>ServerSSL</a>
						<ul>
							<li class=" tsd-kind-property tsd-parent-kind-interface tsd-is-external tsd-is-not-exported">
								<a href="httpserverssl.html#enabled" class="tsd-kind-icon">enabled</a>
							</li>
							<li class=" tsd-kind-property tsd-parent-kind-interface tsd-is-external tsd-is-not-exported">
								<a href="httpserverssl.html#port" class="tsd-kind-icon">port</a>
							</li>
							<li class=" tsd-kind-method tsd-parent-kind-interface tsd-is-external tsd-is-not-exported">
								<a href="httpserverssl.html#getcertificatefolder" class="tsd-kind-icon">get<wbr>Certificate<wbr>Folder</a>
							</li>
							<li class=" tsd-kind-method tsd-parent-kind-interface tsd-is-external tsd-is-not-exported">
								<a href="httpserverssl.html#getcertificatepath" class="tsd-kind-icon">get<wbr>Certificate<wbr>Path</a>
							</li>
						</ul>
					</li>
				</ul>
				<ul class="after-current">
				</ul>
			</nav>
		</div>
	</div>
</div>
<footer>
	<div class="container">
		<h2>Legend</h2>
		<div class="tsd-legend-group">
			<ul class="tsd-legend">
				<li class="tsd-kind-module"><span class="tsd-kind-icon">Module</span></li>
				<li class="tsd-kind-object-literal"><span class="tsd-kind-icon">Object literal</span></li>
				<li class="tsd-kind-variable"><span class="tsd-kind-icon">Variable</span></li>
				<li class="tsd-kind-function"><span class="tsd-kind-icon">Function</span></li>
				<li class="tsd-kind-function tsd-has-type-parameter"><span class="tsd-kind-icon">Function with type parameter</span></li>
				<li class="tsd-kind-index-signature"><span class="tsd-kind-icon">Index signature</span></li>
				<li class="tsd-kind-type-alias"><span class="tsd-kind-icon">Type alias</span></li>
			</ul>
			<ul class="tsd-legend">
				<li class="tsd-kind-enum"><span class="tsd-kind-icon">Enumeration</span></li>
				<li class="tsd-kind-enum-member"><span class="tsd-kind-icon">Enumeration member</span></li>
				<li class="tsd-kind-property tsd-parent-kind-enum"><span class="tsd-kind-icon">Property</span></li>
				<li class="tsd-kind-method tsd-parent-kind-enum"><span class="tsd-kind-icon">Method</span></li>
			</ul>
			<ul class="tsd-legend">
				<li class="tsd-kind-interface"><span class="tsd-kind-icon">Interface</span></li>
				<li class="tsd-kind-interface tsd-has-type-parameter"><span class="tsd-kind-icon">Interface with type parameter</span></li>
				<li class="tsd-kind-constructor tsd-parent-kind-interface"><span class="tsd-kind-icon">Constructor</span></li>
				<li class="tsd-kind-property tsd-parent-kind-interface"><span class="tsd-kind-icon">Property</span></li>
				<li class="tsd-kind-method tsd-parent-kind-interface"><span class="tsd-kind-icon">Method</span></li>
				<li class="tsd-kind-index-signature tsd-parent-kind-interface"><span class="tsd-kind-icon">Index signature</span></li>
			</ul>
			<ul class="tsd-legend">
				<li class="tsd-kind-class"><span class="tsd-kind-icon">Class</span></li>
				<li class="tsd-kind-class tsd-has-type-parameter"><span class="tsd-kind-icon">Class with type parameter</span></li>
				<li class="tsd-kind-constructor tsd-parent-kind-class"><span class="tsd-kind-icon">Constructor</span></li>
				<li class="tsd-kind-property tsd-parent-kind-class"><span class="tsd-kind-icon">Property</span></li>
				<li class="tsd-kind-method tsd-parent-kind-class"><span class="tsd-kind-icon">Method</span></li>
				<li class="tsd-kind-accessor tsd-parent-kind-class"><span class="tsd-kind-icon">Accessor</span></li>
				<li class="tsd-kind-index-signature tsd-parent-kind-class"><span class="tsd-kind-icon">Index signature</span></li>
			</ul>
			<ul class="tsd-legend">
				<li class="tsd-kind-constructor tsd-parent-kind-class tsd-is-inherited"><span class="tsd-kind-icon">Inherited constructor</span></li>
				<li class="tsd-kind-property tsd-parent-kind-class tsd-is-inherited"><span class="tsd-kind-icon">Inherited property</span></li>
				<li class="tsd-kind-method tsd-parent-kind-class tsd-is-inherited"><span class="tsd-kind-icon">Inherited method</span></li>
				<li class="tsd-kind-accessor tsd-parent-kind-class tsd-is-inherited"><span class="tsd-kind-icon">Inherited accessor</span></li>
			</ul>
			<ul class="tsd-legend">
				<li class="tsd-kind-property tsd-parent-kind-class tsd-is-protected"><span class="tsd-kind-icon">Protected property</span></li>
				<li class="tsd-kind-method tsd-parent-kind-class tsd-is-protected"><span class="tsd-kind-icon">Protected method</span></li>
				<li class="tsd-kind-accessor tsd-parent-kind-class tsd-is-protected"><span class="tsd-kind-icon">Protected accessor</span></li>
			</ul>
			<ul class="tsd-legend">
				<li class="tsd-kind-property tsd-parent-kind-class tsd-is-private"><span class="tsd-kind-icon">Private property</span></li>
				<li class="tsd-kind-method tsd-parent-kind-class tsd-is-private"><span class="tsd-kind-icon">Private method</span></li>
				<li class="tsd-kind-accessor tsd-parent-kind-class tsd-is-private"><span class="tsd-kind-icon">Private accessor</span></li>
			</ul>
			<ul class="tsd-legend">
				<li class="tsd-kind-property tsd-parent-kind-class tsd-is-static"><span class="tsd-kind-icon">Static property</span></li>
				<li class="tsd-kind-call-signature tsd-parent-kind-class tsd-is-static"><span class="tsd-kind-icon">Static method</span></li>
			</ul>
		</div>
	</div>
</footer>
<div class="overlay"></div>
<script src="../assets/js/main.js"></script>
<script>if (location.protocol == 'file:') document.write('<script src="../assets/js/search.js"><' + '/script>');</script>
</body>
</html><|MERGE_RESOLUTION|>--- conflicted
+++ resolved
@@ -103,15 +103,7 @@
 					<div class="tsd-signature tsd-kind-icon">enabled<span class="tsd-signature-symbol">:</span> <span class="tsd-signature-type">Boolean</span></div>
 					<aside class="tsd-sources">
 						<ul>
-<<<<<<< HEAD
-							<li>Defined in <a href="https://github.com/JegoYann/wakanda-api-reference/blob/22ab982/api/httpServer.d.ts#L168">httpServer.d.ts:168</a></li>
-=======
-<<<<<<< HEAD
-							<li>Defined in <a href="https://github.com/JegoYann/wakanda-api-reference/blob/73ad3dc/api/httpServer.d.ts#L168">httpServer.d.ts:168</a></li>
-=======
-							<li>Defined in <a href="https://github.com/JegoYann/wakanda-api-reference/blob/c41574b/api/httpServer.d.ts#L168">httpServer.d.ts:168</a></li>
->>>>>>> 22ab98231ef1990c7f8aa98675ee4d187241315a
->>>>>>> 25df7eab
+							<li>Defined in <a href="https://github.com/JegoYann/wakanda-api-reference/blob/7356c46/api/httpServer.d.ts#L168">httpServer.d.ts:168</a></li>
 						</ul>
 					</aside>
 					<div class="tsd-comment tsd-typography">
@@ -126,15 +118,7 @@
 					<div class="tsd-signature tsd-kind-icon">port<span class="tsd-signature-symbol">:</span> <span class="tsd-signature-type">Number</span></div>
 					<aside class="tsd-sources">
 						<ul>
-<<<<<<< HEAD
-							<li>Defined in <a href="https://github.com/JegoYann/wakanda-api-reference/blob/22ab982/api/httpServer.d.ts#L172">httpServer.d.ts:172</a></li>
-=======
-<<<<<<< HEAD
-							<li>Defined in <a href="https://github.com/JegoYann/wakanda-api-reference/blob/73ad3dc/api/httpServer.d.ts#L172">httpServer.d.ts:172</a></li>
-=======
-							<li>Defined in <a href="https://github.com/JegoYann/wakanda-api-reference/blob/c41574b/api/httpServer.d.ts#L172">httpServer.d.ts:172</a></li>
->>>>>>> 22ab98231ef1990c7f8aa98675ee4d187241315a
->>>>>>> 25df7eab
+							<li>Defined in <a href="https://github.com/JegoYann/wakanda-api-reference/blob/7356c46/api/httpServer.d.ts#L172">httpServer.d.ts:172</a></li>
 						</ul>
 					</aside>
 					<div class="tsd-comment tsd-typography">
@@ -156,15 +140,7 @@
 						<li class="tsd-description">
 							<aside class="tsd-sources">
 								<ul>
-<<<<<<< HEAD
-									<li>Defined in <a href="https://github.com/JegoYann/wakanda-api-reference/blob/22ab982/api/httpServer.d.ts#L176">httpServer.d.ts:176</a></li>
-=======
-<<<<<<< HEAD
-									<li>Defined in <a href="https://github.com/JegoYann/wakanda-api-reference/blob/73ad3dc/api/httpServer.d.ts#L176">httpServer.d.ts:176</a></li>
-=======
-									<li>Defined in <a href="https://github.com/JegoYann/wakanda-api-reference/blob/c41574b/api/httpServer.d.ts#L176">httpServer.d.ts:176</a></li>
->>>>>>> 22ab98231ef1990c7f8aa98675ee4d187241315a
->>>>>>> 25df7eab
+									<li>Defined in <a href="https://github.com/JegoYann/wakanda-api-reference/blob/7356c46/api/httpServer.d.ts#L176">httpServer.d.ts:176</a></li>
 								</ul>
 							</aside>
 							<div class="tsd-comment tsd-typography">
@@ -186,15 +162,7 @@
 						<li class="tsd-description">
 							<aside class="tsd-sources">
 								<ul>
-<<<<<<< HEAD
-									<li>Defined in <a href="https://github.com/JegoYann/wakanda-api-reference/blob/22ab982/api/httpServer.d.ts#L180">httpServer.d.ts:180</a></li>
-=======
-<<<<<<< HEAD
-									<li>Defined in <a href="https://github.com/JegoYann/wakanda-api-reference/blob/73ad3dc/api/httpServer.d.ts#L180">httpServer.d.ts:180</a></li>
-=======
-									<li>Defined in <a href="https://github.com/JegoYann/wakanda-api-reference/blob/c41574b/api/httpServer.d.ts#L180">httpServer.d.ts:180</a></li>
->>>>>>> 22ab98231ef1990c7f8aa98675ee4d187241315a
->>>>>>> 25df7eab
+									<li>Defined in <a href="https://github.com/JegoYann/wakanda-api-reference/blob/7356c46/api/httpServer.d.ts#L180">httpServer.d.ts:180</a></li>
 								</ul>
 							</aside>
 							<div class="tsd-comment tsd-typography">
