--- conflicted
+++ resolved
@@ -99,27 +99,14 @@
 					<a name="constructor" class="tsd-anchor"></a>
 					<h3>constructor</h3>
 					<ul class="tsd-signatures tsd-kind-constructor tsd-parent-kind-interface tsd-is-external tsd-is-not-exported">
-<<<<<<< HEAD
 						<li class="tsd-signature tsd-kind-icon">new <wbr>System<wbr>Worker<span class="tsd-signature-symbol">(</span>cli<span class="tsd-signature-symbol">: </span><span class="tsd-signature-type">String</span>, options<span class="tsd-signature-symbol">?: </span><a href="waksystemworkeroptions.html" class="tsd-signature-type">WAKSystemWorkerOptions</a><span class="tsd-signature-symbol">)</span><span class="tsd-signature-symbol">: </span><a href="waksystemworkerproxy.html" class="tsd-signature-type">WAKSystemWorkerProxy</a></li>
 						<li class="tsd-signature tsd-kind-icon">new <wbr>System<wbr>Worker<span class="tsd-signature-symbol">(</span>cli<span class="tsd-signature-symbol">: </span><span class="tsd-signature-type">String</span><span class="tsd-signature-symbol">[]</span>, options<span class="tsd-signature-symbol">?: </span><a href="waksystemworkeroptions.html" class="tsd-signature-type">WAKSystemWorkerOptions</a><span class="tsd-signature-symbol">)</span><span class="tsd-signature-symbol">: </span><a href="waksystemworkerproxy.html" class="tsd-signature-type">WAKSystemWorkerProxy</a></li>
-=======
-						<li class="tsd-signature tsd-kind-icon">new <wbr>System<wbr>Worker<span class="tsd-signature-symbol">(</span>cli<span class="tsd-signature-symbol">: </span><span class="tsd-signature-type">String</span>, options<span class="tsd-signature-symbol">?: </span><a href="systemworkeroptions.html" class="tsd-signature-type">SystemWorkerOptions</a><span class="tsd-signature-symbol">)</span><span class="tsd-signature-symbol">: </span><a href="systemworker.html" class="tsd-signature-type">SystemWorker</a></li>
-						<li class="tsd-signature tsd-kind-icon">new <wbr>System<wbr>Worker<span class="tsd-signature-symbol">(</span>cli<span class="tsd-signature-symbol">: </span><span class="tsd-signature-type">String</span><span class="tsd-signature-symbol">[]</span>, options<span class="tsd-signature-symbol">?: </span><a href="systemworkeroptions.html" class="tsd-signature-type">SystemWorkerOptions</a><span class="tsd-signature-symbol">)</span><span class="tsd-signature-symbol">: </span><a href="systemworker.html" class="tsd-signature-type">SystemWorker</a></li>
->>>>>>> 25df7eab
 					</ul>
 					<ul class="tsd-descriptions">
 						<li class="tsd-description">
 							<aside class="tsd-sources">
 								<ul>
-<<<<<<< HEAD
-									<li>Defined in <a href="https://github.com/JegoYann/wakanda-api-reference/blob/22ab982/api/systemworker.d.ts#L4">systemworker.d.ts:4</a></li>
-=======
-<<<<<<< HEAD
-									<li>Defined in <a href="https://github.com/JegoYann/wakanda-api-reference/blob/73ad3dc/api/systemworker.d.ts#L4">systemworker.d.ts:4</a></li>
-=======
-									<li>Defined in <a href="https://github.com/JegoYann/wakanda-api-reference/blob/c41574b/api/systemworker.d.ts#L4">systemworker.d.ts:4</a></li>
->>>>>>> 22ab98231ef1990c7f8aa98675ee4d187241315a
->>>>>>> 25df7eab
+									<li>Defined in <a href="https://github.com/JegoYann/wakanda-api-reference/blob/7356c46/api/systemworker.d.ts#L4">systemworker.d.ts:4</a></li>
 								</ul>
 							</aside>
 							<div class="tsd-comment tsd-typography">
@@ -175,25 +162,13 @@
 									</div>
 								</li>
 							</ul>
-<<<<<<< HEAD
 							<h4 class="tsd-returns-title">Returns <a href="waksystemworkerproxy.html" class="tsd-signature-type">WAKSystemWorkerProxy</a></h4>
-=======
-							<h4 class="tsd-returns-title">Returns <a href="systemworker.html" class="tsd-signature-type">SystemWorker</a></h4>
->>>>>>> 25df7eab
 							<p>Returns a system worker proxy</p>
 						</li>
 						<li class="tsd-description">
 							<aside class="tsd-sources">
 								<ul>
-<<<<<<< HEAD
-									<li>Defined in <a href="https://github.com/JegoYann/wakanda-api-reference/blob/22ab982/api/systemworker.d.ts#L42">systemworker.d.ts:42</a></li>
-=======
-<<<<<<< HEAD
-									<li>Defined in <a href="https://github.com/JegoYann/wakanda-api-reference/blob/73ad3dc/api/systemworker.d.ts#L42">systemworker.d.ts:42</a></li>
-=======
-									<li>Defined in <a href="https://github.com/JegoYann/wakanda-api-reference/blob/c41574b/api/systemworker.d.ts#L42">systemworker.d.ts:42</a></li>
->>>>>>> 22ab98231ef1990c7f8aa98675ee4d187241315a
->>>>>>> 25df7eab
+									<li>Defined in <a href="https://github.com/JegoYann/wakanda-api-reference/blob/7356c46/api/systemworker.d.ts#L42">systemworker.d.ts:42</a></li>
 								</ul>
 							</aside>
 							<div class="tsd-comment tsd-typography">
@@ -249,11 +224,7 @@
 									</div>
 								</li>
 							</ul>
-<<<<<<< HEAD
 							<h4 class="tsd-returns-title">Returns <a href="waksystemworkerproxy.html" class="tsd-signature-type">WAKSystemWorkerProxy</a></h4>
-=======
-							<h4 class="tsd-returns-title">Returns <a href="systemworker.html" class="tsd-signature-type">SystemWorker</a></h4>
->>>>>>> 25df7eab
 							<p>Returns a system worker proxy</p>
 						</li>
 					</ul>
@@ -272,15 +243,7 @@
 						<li class="tsd-description">
 							<aside class="tsd-sources">
 								<ul>
-<<<<<<< HEAD
-									<li>Defined in <a href="https://github.com/JegoYann/wakanda-api-reference/blob/22ab982/api/systemworker.d.ts#L124">systemworker.d.ts:124</a></li>
-=======
-<<<<<<< HEAD
-									<li>Defined in <a href="https://github.com/JegoYann/wakanda-api-reference/blob/73ad3dc/api/systemworker.d.ts#L124">systemworker.d.ts:124</a></li>
-=======
-									<li>Defined in <a href="https://github.com/JegoYann/wakanda-api-reference/blob/c41574b/api/systemworker.d.ts#L124">systemworker.d.ts:124</a></li>
->>>>>>> 22ab98231ef1990c7f8aa98675ee4d187241315a
->>>>>>> 25df7eab
+									<li>Defined in <a href="https://github.com/JegoYann/wakanda-api-reference/blob/7356c46/api/systemworker.d.ts#L124">systemworker.d.ts:124</a></li>
 								</ul>
 							</aside>
 							<div class="tsd-comment tsd-typography">
@@ -338,15 +301,7 @@
 						<li class="tsd-description">
 							<aside class="tsd-sources">
 								<ul>
-<<<<<<< HEAD
-									<li>Defined in <a href="https://github.com/JegoYann/wakanda-api-reference/blob/22ab982/api/systemworker.d.ts#L167">systemworker.d.ts:167</a></li>
-=======
-<<<<<<< HEAD
-									<li>Defined in <a href="https://github.com/JegoYann/wakanda-api-reference/blob/73ad3dc/api/systemworker.d.ts#L167">systemworker.d.ts:167</a></li>
-=======
-									<li>Defined in <a href="https://github.com/JegoYann/wakanda-api-reference/blob/c41574b/api/systemworker.d.ts#L167">systemworker.d.ts:167</a></li>
->>>>>>> 22ab98231ef1990c7f8aa98675ee4d187241315a
->>>>>>> 25df7eab
+									<li>Defined in <a href="https://github.com/JegoYann/wakanda-api-reference/blob/7356c46/api/systemworker.d.ts#L167">systemworker.d.ts:167</a></li>
 								</ul>
 							</aside>
 							<div class="tsd-comment tsd-typography">
