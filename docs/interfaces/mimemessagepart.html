<!doctype html>
<html class="default no-js">
<head>
	<meta charset="utf-8">
	<meta http-equiv="X-UA-Compatible" content="IE=edge">
	<title>MIMEMessagePart | </title>
	<meta name="description" content="">
	<meta name="viewport" content="width=device-width, initial-scale=1">
	<link rel="stylesheet" href="../assets/css/main.css">
</head>
<body>
<header>
	<div class="tsd-page-toolbar">
		<div class="container">
			<div class="table-wrap">
				<div class="table-cell" id="tsd-search" data-index="../assets/js/search.js" data-base="..">
					<div class="field">
						<label for="tsd-search-field" class="tsd-widget search no-caption">Search</label>
						<input id="tsd-search-field" type="text" />
					</div>
					<ul class="results">
						<li class="state loading">Preparing search index...</li>
						<li class="state failure">The search index is not available</li>
					</ul>
					<a href="../index.html" class="title"></a>
				</div>
				<div class="table-cell" id="tsd-widgets">
					<div id="tsd-filter">
						<a href="#" class="tsd-widget options no-caption" data-toggle="options">Options</a>
						<div class="tsd-filter-group">
							<div class="tsd-select" id="tsd-filter-visibility">
								<span class="tsd-select-label">All</span>
								<ul class="tsd-select-list">
									<li data-value="public">Public</li>
									<li data-value="protected">Public/Protected</li>
									<li data-value="private" class="selected">All</li>
								</ul>
							</div>
							<input type="checkbox" id="tsd-filter-inherited" checked />
							<label class="tsd-widget" for="tsd-filter-inherited">Inherited</label>
							<input type="checkbox" id="tsd-filter-externals" checked />
							<label class="tsd-widget" for="tsd-filter-externals">Externals</label>
							<input type="checkbox" id="tsd-filter-only-exported" />
							<label class="tsd-widget" for="tsd-filter-only-exported">Only exported</label>
						</div>
					</div>
					<a href="#" class="tsd-widget menu no-caption" data-toggle="menu">Menu</a>
				</div>
			</div>
		</div>
	</div>
	<div class="tsd-page-title">
		<div class="container">
			<ul class="tsd-breadcrumb">
				<li>
					<a href="../globals.html">Globals</a>
				</li>
				<li>
					<a href="mimemessagepart.html">MIMEMessagePart</a>
				</li>
			</ul>
			<h1>Interface MIMEMessagePart</h1>
		</div>
	</div>
</header>
<div class="container container-main">
	<div class="row">
		<div class="col-8 col-content">
			<section class="tsd-panel tsd-hierarchy">
				<h3>Hierarchy</h3>
				<ul class="tsd-hierarchy">
					<li>
						<span class="target">MIMEMessagePart</span>
					</li>
				</ul>
			</section>
			<section class="tsd-panel-group tsd-index-group">
				<h2>Index</h2>
				<section class="tsd-panel tsd-index-panel">
					<div class="tsd-index-content">
						<section class="tsd-index-section tsd-is-external tsd-is-not-exported">
							<h3>Properties</h3>
							<ul class="tsd-index-list">
								<li class="tsd-kind-property tsd-parent-kind-interface tsd-is-external tsd-is-not-exported"><a href="mimemessagepart.html#asblob" class="tsd-kind-icon">as<wbr>Blob</a></li>
								<li class="tsd-kind-property tsd-parent-kind-interface tsd-is-external tsd-is-not-exported"><a href="mimemessagepart.html#aspicture" class="tsd-kind-icon">as<wbr>Picture</a></li>
								<li class="tsd-kind-property tsd-parent-kind-interface tsd-is-external tsd-is-not-exported"><a href="mimemessagepart.html#astext" class="tsd-kind-icon">as<wbr>Text</a></li>
								<li class="tsd-kind-property tsd-parent-kind-interface tsd-is-external tsd-is-not-exported"><a href="mimemessagepart.html#filename" class="tsd-kind-icon">file<wbr>Name</a></li>
								<li class="tsd-kind-property tsd-parent-kind-interface tsd-is-external tsd-is-not-exported"><a href="mimemessagepart.html#mediatype" class="tsd-kind-icon">media<wbr>Type</a></li>
								<li class="tsd-kind-property tsd-parent-kind-interface tsd-is-external tsd-is-not-exported"><a href="mimemessagepart.html#name" class="tsd-kind-icon">name</a></li>
								<li class="tsd-kind-property tsd-parent-kind-interface tsd-is-external tsd-is-not-exported"><a href="mimemessagepart.html#size" class="tsd-kind-icon">size</a></li>
							</ul>
						</section>
						<section class="tsd-index-section tsd-is-external tsd-is-not-exported">
							<h3>Methods</h3>
							<ul class="tsd-index-list">
								<li class="tsd-kind-method tsd-parent-kind-interface tsd-is-external tsd-is-not-exported"><a href="mimemessagepart.html#save" class="tsd-kind-icon">save</a></li>
							</ul>
						</section>
					</div>
				</section>
			</section>
			<section class="tsd-panel-group tsd-member-group tsd-is-external tsd-is-not-exported">
				<h2>Properties</h2>
				<section class="tsd-panel tsd-member tsd-kind-property tsd-parent-kind-interface tsd-is-external tsd-is-not-exported">
					<a name="asblob" class="tsd-anchor"></a>
					<h3>as<wbr>Blob</h3>
					<div class="tsd-signature tsd-kind-icon">as<wbr>Blob<span class="tsd-signature-symbol">:</span> <a href="wakblobinstance.html" class="tsd-signature-type">WAKBlobInstance</a></div>
					<aside class="tsd-sources">
						<ul>
<<<<<<< HEAD
							<li>Defined in <a href="https://github.com/JegoYann/wakanda-api-reference/blob/22ab982/api/mime.d.ts#L39">mime.d.ts:39</a></li>
=======
<<<<<<< HEAD
							<li>Defined in <a href="https://github.com/JegoYann/wakanda-api-reference/blob/73ad3dc/api/mime.d.ts#L39">mime.d.ts:39</a></li>
=======
							<li>Defined in <a href="https://github.com/JegoYann/wakanda-api-reference/blob/c41574b/api/mime.d.ts#L39">mime.d.ts:39</a></li>
>>>>>>> 22ab98231ef1990c7f8aa98675ee4d187241315a
>>>>>>> 25df7eab
						</ul>
					</aside>
					<div class="tsd-comment tsd-typography">
						<div class="lead">
							<p>Body as a BLOB.</p>
						</div>
					</div>
				</section>
				<section class="tsd-panel tsd-member tsd-kind-property tsd-parent-kind-interface tsd-is-external tsd-is-not-exported">
					<a name="aspicture" class="tsd-anchor"></a>
					<h3>as<wbr>Picture</h3>
					<div class="tsd-signature tsd-kind-icon">as<wbr>Picture<span class="tsd-signature-symbol">:</span> <a href="image.html" class="tsd-signature-type">Image</a></div>
					<aside class="tsd-sources">
						<ul>
<<<<<<< HEAD
							<li>Defined in <a href="https://github.com/JegoYann/wakanda-api-reference/blob/22ab982/api/mime.d.ts#L43">mime.d.ts:43</a></li>
=======
<<<<<<< HEAD
							<li>Defined in <a href="https://github.com/JegoYann/wakanda-api-reference/blob/73ad3dc/api/mime.d.ts#L43">mime.d.ts:43</a></li>
=======
							<li>Defined in <a href="https://github.com/JegoYann/wakanda-api-reference/blob/c41574b/api/mime.d.ts#L43">mime.d.ts:43</a></li>
>>>>>>> 22ab98231ef1990c7f8aa98675ee4d187241315a
>>>>>>> 25df7eab
						</ul>
					</aside>
					<div class="tsd-comment tsd-typography">
						<div class="lead">
							<p>Body as an image.</p>
						</div>
					</div>
				</section>
				<section class="tsd-panel tsd-member tsd-kind-property tsd-parent-kind-interface tsd-is-external tsd-is-not-exported">
					<a name="astext" class="tsd-anchor"></a>
					<h3>as<wbr>Text</h3>
					<div class="tsd-signature tsd-kind-icon">as<wbr>Text<span class="tsd-signature-symbol">:</span> <span class="tsd-signature-type">String</span></div>
					<aside class="tsd-sources">
						<ul>
<<<<<<< HEAD
							<li>Defined in <a href="https://github.com/JegoYann/wakanda-api-reference/blob/22ab982/api/mime.d.ts#L47">mime.d.ts:47</a></li>
=======
<<<<<<< HEAD
							<li>Defined in <a href="https://github.com/JegoYann/wakanda-api-reference/blob/73ad3dc/api/mime.d.ts#L47">mime.d.ts:47</a></li>
=======
							<li>Defined in <a href="https://github.com/JegoYann/wakanda-api-reference/blob/c41574b/api/mime.d.ts#L47">mime.d.ts:47</a></li>
>>>>>>> 22ab98231ef1990c7f8aa98675ee4d187241315a
>>>>>>> 25df7eab
						</ul>
					</aside>
					<div class="tsd-comment tsd-typography">
						<div class="lead">
							<p>Body as a Text string.</p>
						</div>
					</div>
				</section>
				<section class="tsd-panel tsd-member tsd-kind-property tsd-parent-kind-interface tsd-is-external tsd-is-not-exported">
					<a name="filename" class="tsd-anchor"></a>
					<h3>file<wbr>Name</h3>
					<div class="tsd-signature tsd-kind-icon">file<wbr>Name<span class="tsd-signature-symbol">:</span> <span class="tsd-signature-type">String</span></div>
					<aside class="tsd-sources">
						<ul>
<<<<<<< HEAD
							<li>Defined in <a href="https://github.com/JegoYann/wakanda-api-reference/blob/22ab982/api/mime.d.ts#L51">mime.d.ts:51</a></li>
=======
<<<<<<< HEAD
							<li>Defined in <a href="https://github.com/JegoYann/wakanda-api-reference/blob/73ad3dc/api/mime.d.ts#L51">mime.d.ts:51</a></li>
=======
							<li>Defined in <a href="https://github.com/JegoYann/wakanda-api-reference/blob/c41574b/api/mime.d.ts#L51">mime.d.ts:51</a></li>
>>>>>>> 22ab98231ef1990c7f8aa98675ee4d187241315a
>>>>>>> 25df7eab
						</ul>
					</aside>
					<div class="tsd-comment tsd-typography">
						<div class="lead">
							<p>Name of the uploaded file.</p>
						</div>
					</div>
				</section>
				<section class="tsd-panel tsd-member tsd-kind-property tsd-parent-kind-interface tsd-is-external tsd-is-not-exported">
					<a name="mediatype" class="tsd-anchor"></a>
					<h3>media<wbr>Type</h3>
					<div class="tsd-signature tsd-kind-icon">media<wbr>Type<span class="tsd-signature-symbol">:</span> <span class="tsd-signature-type">String</span></div>
					<aside class="tsd-sources">
						<ul>
<<<<<<< HEAD
							<li>Defined in <a href="https://github.com/JegoYann/wakanda-api-reference/blob/22ab982/api/mime.d.ts#L55">mime.d.ts:55</a></li>
=======
<<<<<<< HEAD
							<li>Defined in <a href="https://github.com/JegoYann/wakanda-api-reference/blob/73ad3dc/api/mime.d.ts#L55">mime.d.ts:55</a></li>
=======
							<li>Defined in <a href="https://github.com/JegoYann/wakanda-api-reference/blob/c41574b/api/mime.d.ts#L55">mime.d.ts:55</a></li>
>>>>>>> 22ab98231ef1990c7f8aa98675ee4d187241315a
>>>>>>> 25df7eab
						</ul>
					</aside>
					<div class="tsd-comment tsd-typography">
						<div class="lead">
							<p>Content-type of the part.</p>
						</div>
					</div>
				</section>
				<section class="tsd-panel tsd-member tsd-kind-property tsd-parent-kind-interface tsd-is-external tsd-is-not-exported">
					<a name="name" class="tsd-anchor"></a>
					<h3>name</h3>
					<div class="tsd-signature tsd-kind-icon">name<span class="tsd-signature-symbol">:</span> <span class="tsd-signature-type">String</span></div>
					<aside class="tsd-sources">
						<ul>
<<<<<<< HEAD
							<li>Defined in <a href="https://github.com/JegoYann/wakanda-api-reference/blob/22ab982/api/mime.d.ts#L59">mime.d.ts:59</a></li>
=======
<<<<<<< HEAD
							<li>Defined in <a href="https://github.com/JegoYann/wakanda-api-reference/blob/73ad3dc/api/mime.d.ts#L59">mime.d.ts:59</a></li>
=======
							<li>Defined in <a href="https://github.com/JegoYann/wakanda-api-reference/blob/c41574b/api/mime.d.ts#L59">mime.d.ts:59</a></li>
>>>>>>> 22ab98231ef1990c7f8aa98675ee4d187241315a
>>>>>>> 25df7eab
						</ul>
					</aside>
					<div class="tsd-comment tsd-typography">
						<div class="lead">
							<p>Input field name.</p>
						</div>
					</div>
				</section>
				<section class="tsd-panel tsd-member tsd-kind-property tsd-parent-kind-interface tsd-is-external tsd-is-not-exported">
					<a name="size" class="tsd-anchor"></a>
					<h3>size</h3>
					<div class="tsd-signature tsd-kind-icon">size<span class="tsd-signature-symbol">:</span> <span class="tsd-signature-type">Number</span></div>
					<aside class="tsd-sources">
						<ul>
<<<<<<< HEAD
							<li>Defined in <a href="https://github.com/JegoYann/wakanda-api-reference/blob/22ab982/api/mime.d.ts#L63">mime.d.ts:63</a></li>
=======
<<<<<<< HEAD
							<li>Defined in <a href="https://github.com/JegoYann/wakanda-api-reference/blob/73ad3dc/api/mime.d.ts#L63">mime.d.ts:63</a></li>
=======
							<li>Defined in <a href="https://github.com/JegoYann/wakanda-api-reference/blob/c41574b/api/mime.d.ts#L63">mime.d.ts:63</a></li>
>>>>>>> 22ab98231ef1990c7f8aa98675ee4d187241315a
>>>>>>> 25df7eab
						</ul>
					</aside>
					<div class="tsd-comment tsd-typography">
						<div class="lead">
							<p>Size of the body (in bytes).</p>
						</div>
					</div>
				</section>
			</section>
			<section class="tsd-panel-group tsd-member-group tsd-is-external tsd-is-not-exported">
				<h2>Methods</h2>
				<section class="tsd-panel tsd-member tsd-kind-method tsd-parent-kind-interface tsd-is-external tsd-is-not-exported">
					<a name="save" class="tsd-anchor"></a>
					<h3>save</h3>
					<ul class="tsd-signatures tsd-kind-method tsd-parent-kind-interface tsd-is-external tsd-is-not-exported">
						<li class="tsd-signature tsd-kind-icon">save<span class="tsd-signature-symbol">(</span>filePath<span class="tsd-signature-symbol">: </span><span class="tsd-signature-type">String</span>, overWrite<span class="tsd-signature-symbol">?: </span><span class="tsd-signature-type">Boolean</span><span class="tsd-signature-symbol">)</span><span class="tsd-signature-symbol">: </span><span class="tsd-signature-type">void</span></li>
					</ul>
					<ul class="tsd-descriptions">
						<li class="tsd-description">
							<aside class="tsd-sources">
								<ul>
<<<<<<< HEAD
									<li>Defined in <a href="https://github.com/JegoYann/wakanda-api-reference/blob/22ab982/api/mime.d.ts#L67">mime.d.ts:67</a></li>
=======
<<<<<<< HEAD
									<li>Defined in <a href="https://github.com/JegoYann/wakanda-api-reference/blob/73ad3dc/api/mime.d.ts#L67">mime.d.ts:67</a></li>
=======
									<li>Defined in <a href="https://github.com/JegoYann/wakanda-api-reference/blob/c41574b/api/mime.d.ts#L67">mime.d.ts:67</a></li>
>>>>>>> 22ab98231ef1990c7f8aa98675ee4d187241315a
>>>>>>> 25df7eab
								</ul>
							</aside>
							<div class="tsd-comment tsd-typography">
								<div class="lead">
									<p>Saves the body of the part in the file whose path is passed in filePath.</p>
								</div>
							</div>
							<h4 class="tsd-parameters-title">Parameters</h4>
							<ul class="tsd-parameters">
								<li>
									<h5>filePath: <span class="tsd-signature-type">String</span></h5>
								</li>
								<li>
									<h5><span class="tsd-flag ts-flagOptional">Optional</span> overWrite: <span class="tsd-signature-type">Boolean</span></h5>
								</li>
							</ul>
							<h4 class="tsd-returns-title">Returns <span class="tsd-signature-type">void</span></h4>
						</li>
					</ul>
				</section>
			</section>
		</div>
		<div class="col-4 col-menu menu-sticky-wrap menu-highlight">
			<nav class="tsd-navigation primary">
				<ul>
					<li class="globals  ">
						<a href="../globals.html"><em>Globals</em></a>
					</li>
				</ul>
			</nav>
			<nav class="tsd-navigation secondary menu-sticky">
				<ul class="before-current">
				</ul>
				<ul class="current">
					<li class="current tsd-kind-interface tsd-is-external tsd-is-not-exported">
						<a href="mimemessagepart.html" class="tsd-kind-icon">MIMEMessage<wbr>Part</a>
						<ul>
							<li class=" tsd-kind-property tsd-parent-kind-interface tsd-is-external tsd-is-not-exported">
								<a href="mimemessagepart.html#asblob" class="tsd-kind-icon">as<wbr>Blob</a>
							</li>
							<li class=" tsd-kind-property tsd-parent-kind-interface tsd-is-external tsd-is-not-exported">
								<a href="mimemessagepart.html#aspicture" class="tsd-kind-icon">as<wbr>Picture</a>
							</li>
							<li class=" tsd-kind-property tsd-parent-kind-interface tsd-is-external tsd-is-not-exported">
								<a href="mimemessagepart.html#astext" class="tsd-kind-icon">as<wbr>Text</a>
							</li>
							<li class=" tsd-kind-property tsd-parent-kind-interface tsd-is-external tsd-is-not-exported">
								<a href="mimemessagepart.html#filename" class="tsd-kind-icon">file<wbr>Name</a>
							</li>
							<li class=" tsd-kind-property tsd-parent-kind-interface tsd-is-external tsd-is-not-exported">
								<a href="mimemessagepart.html#mediatype" class="tsd-kind-icon">media<wbr>Type</a>
							</li>
							<li class=" tsd-kind-property tsd-parent-kind-interface tsd-is-external tsd-is-not-exported">
								<a href="mimemessagepart.html#name" class="tsd-kind-icon">name</a>
							</li>
							<li class=" tsd-kind-property tsd-parent-kind-interface tsd-is-external tsd-is-not-exported">
								<a href="mimemessagepart.html#size" class="tsd-kind-icon">size</a>
							</li>
							<li class=" tsd-kind-method tsd-parent-kind-interface tsd-is-external tsd-is-not-exported">
								<a href="mimemessagepart.html#save" class="tsd-kind-icon">save</a>
							</li>
						</ul>
					</li>
				</ul>
				<ul class="after-current">
				</ul>
			</nav>
		</div>
	</div>
</div>
<footer>
	<div class="container">
		<h2>Legend</h2>
		<div class="tsd-legend-group">
			<ul class="tsd-legend">
				<li class="tsd-kind-module"><span class="tsd-kind-icon">Module</span></li>
				<li class="tsd-kind-object-literal"><span class="tsd-kind-icon">Object literal</span></li>
				<li class="tsd-kind-variable"><span class="tsd-kind-icon">Variable</span></li>
				<li class="tsd-kind-function"><span class="tsd-kind-icon">Function</span></li>
				<li class="tsd-kind-function tsd-has-type-parameter"><span class="tsd-kind-icon">Function with type parameter</span></li>
				<li class="tsd-kind-index-signature"><span class="tsd-kind-icon">Index signature</span></li>
				<li class="tsd-kind-type-alias"><span class="tsd-kind-icon">Type alias</span></li>
			</ul>
			<ul class="tsd-legend">
				<li class="tsd-kind-enum"><span class="tsd-kind-icon">Enumeration</span></li>
				<li class="tsd-kind-enum-member"><span class="tsd-kind-icon">Enumeration member</span></li>
				<li class="tsd-kind-property tsd-parent-kind-enum"><span class="tsd-kind-icon">Property</span></li>
				<li class="tsd-kind-method tsd-parent-kind-enum"><span class="tsd-kind-icon">Method</span></li>
			</ul>
			<ul class="tsd-legend">
				<li class="tsd-kind-interface"><span class="tsd-kind-icon">Interface</span></li>
				<li class="tsd-kind-interface tsd-has-type-parameter"><span class="tsd-kind-icon">Interface with type parameter</span></li>
				<li class="tsd-kind-constructor tsd-parent-kind-interface"><span class="tsd-kind-icon">Constructor</span></li>
				<li class="tsd-kind-property tsd-parent-kind-interface"><span class="tsd-kind-icon">Property</span></li>
				<li class="tsd-kind-method tsd-parent-kind-interface"><span class="tsd-kind-icon">Method</span></li>
				<li class="tsd-kind-index-signature tsd-parent-kind-interface"><span class="tsd-kind-icon">Index signature</span></li>
			</ul>
			<ul class="tsd-legend">
				<li class="tsd-kind-class"><span class="tsd-kind-icon">Class</span></li>
				<li class="tsd-kind-class tsd-has-type-parameter"><span class="tsd-kind-icon">Class with type parameter</span></li>
				<li class="tsd-kind-constructor tsd-parent-kind-class"><span class="tsd-kind-icon">Constructor</span></li>
				<li class="tsd-kind-property tsd-parent-kind-class"><span class="tsd-kind-icon">Property</span></li>
				<li class="tsd-kind-method tsd-parent-kind-class"><span class="tsd-kind-icon">Method</span></li>
				<li class="tsd-kind-accessor tsd-parent-kind-class"><span class="tsd-kind-icon">Accessor</span></li>
				<li class="tsd-kind-index-signature tsd-parent-kind-class"><span class="tsd-kind-icon">Index signature</span></li>
			</ul>
			<ul class="tsd-legend">
				<li class="tsd-kind-constructor tsd-parent-kind-class tsd-is-inherited"><span class="tsd-kind-icon">Inherited constructor</span></li>
				<li class="tsd-kind-property tsd-parent-kind-class tsd-is-inherited"><span class="tsd-kind-icon">Inherited property</span></li>
				<li class="tsd-kind-method tsd-parent-kind-class tsd-is-inherited"><span class="tsd-kind-icon">Inherited method</span></li>
				<li class="tsd-kind-accessor tsd-parent-kind-class tsd-is-inherited"><span class="tsd-kind-icon">Inherited accessor</span></li>
			</ul>
			<ul class="tsd-legend">
				<li class="tsd-kind-property tsd-parent-kind-class tsd-is-protected"><span class="tsd-kind-icon">Protected property</span></li>
				<li class="tsd-kind-method tsd-parent-kind-class tsd-is-protected"><span class="tsd-kind-icon">Protected method</span></li>
				<li class="tsd-kind-accessor tsd-parent-kind-class tsd-is-protected"><span class="tsd-kind-icon">Protected accessor</span></li>
			</ul>
			<ul class="tsd-legend">
				<li class="tsd-kind-property tsd-parent-kind-class tsd-is-private"><span class="tsd-kind-icon">Private property</span></li>
				<li class="tsd-kind-method tsd-parent-kind-class tsd-is-private"><span class="tsd-kind-icon">Private method</span></li>
				<li class="tsd-kind-accessor tsd-parent-kind-class tsd-is-private"><span class="tsd-kind-icon">Private accessor</span></li>
			</ul>
			<ul class="tsd-legend">
				<li class="tsd-kind-property tsd-parent-kind-class tsd-is-static"><span class="tsd-kind-icon">Static property</span></li>
				<li class="tsd-kind-call-signature tsd-parent-kind-class tsd-is-static"><span class="tsd-kind-icon">Static method</span></li>
			</ul>
		</div>
	</div>
</footer>
<div class="overlay"></div>
<script src="../assets/js/main.js"></script>
<script>if (location.protocol == 'file:') document.write('<script src="../assets/js/search.js"><' + '/script>');</script>
</body>
</html><|MERGE_RESOLUTION|>--- conflicted
+++ resolved
@@ -107,15 +107,7 @@
 					<div class="tsd-signature tsd-kind-icon">as<wbr>Blob<span class="tsd-signature-symbol">:</span> <a href="wakblobinstance.html" class="tsd-signature-type">WAKBlobInstance</a></div>
 					<aside class="tsd-sources">
 						<ul>
-<<<<<<< HEAD
-							<li>Defined in <a href="https://github.com/JegoYann/wakanda-api-reference/blob/22ab982/api/mime.d.ts#L39">mime.d.ts:39</a></li>
-=======
-<<<<<<< HEAD
-							<li>Defined in <a href="https://github.com/JegoYann/wakanda-api-reference/blob/73ad3dc/api/mime.d.ts#L39">mime.d.ts:39</a></li>
-=======
-							<li>Defined in <a href="https://github.com/JegoYann/wakanda-api-reference/blob/c41574b/api/mime.d.ts#L39">mime.d.ts:39</a></li>
->>>>>>> 22ab98231ef1990c7f8aa98675ee4d187241315a
->>>>>>> 25df7eab
+							<li>Defined in <a href="https://github.com/JegoYann/wakanda-api-reference/blob/7356c46/api/mime.d.ts#L39">mime.d.ts:39</a></li>
 						</ul>
 					</aside>
 					<div class="tsd-comment tsd-typography">
@@ -130,15 +122,7 @@
 					<div class="tsd-signature tsd-kind-icon">as<wbr>Picture<span class="tsd-signature-symbol">:</span> <a href="image.html" class="tsd-signature-type">Image</a></div>
 					<aside class="tsd-sources">
 						<ul>
-<<<<<<< HEAD
-							<li>Defined in <a href="https://github.com/JegoYann/wakanda-api-reference/blob/22ab982/api/mime.d.ts#L43">mime.d.ts:43</a></li>
-=======
-<<<<<<< HEAD
-							<li>Defined in <a href="https://github.com/JegoYann/wakanda-api-reference/blob/73ad3dc/api/mime.d.ts#L43">mime.d.ts:43</a></li>
-=======
-							<li>Defined in <a href="https://github.com/JegoYann/wakanda-api-reference/blob/c41574b/api/mime.d.ts#L43">mime.d.ts:43</a></li>
->>>>>>> 22ab98231ef1990c7f8aa98675ee4d187241315a
->>>>>>> 25df7eab
+							<li>Defined in <a href="https://github.com/JegoYann/wakanda-api-reference/blob/7356c46/api/mime.d.ts#L43">mime.d.ts:43</a></li>
 						</ul>
 					</aside>
 					<div class="tsd-comment tsd-typography">
@@ -153,15 +137,7 @@
 					<div class="tsd-signature tsd-kind-icon">as<wbr>Text<span class="tsd-signature-symbol">:</span> <span class="tsd-signature-type">String</span></div>
 					<aside class="tsd-sources">
 						<ul>
-<<<<<<< HEAD
-							<li>Defined in <a href="https://github.com/JegoYann/wakanda-api-reference/blob/22ab982/api/mime.d.ts#L47">mime.d.ts:47</a></li>
-=======
-<<<<<<< HEAD
-							<li>Defined in <a href="https://github.com/JegoYann/wakanda-api-reference/blob/73ad3dc/api/mime.d.ts#L47">mime.d.ts:47</a></li>
-=======
-							<li>Defined in <a href="https://github.com/JegoYann/wakanda-api-reference/blob/c41574b/api/mime.d.ts#L47">mime.d.ts:47</a></li>
->>>>>>> 22ab98231ef1990c7f8aa98675ee4d187241315a
->>>>>>> 25df7eab
+							<li>Defined in <a href="https://github.com/JegoYann/wakanda-api-reference/blob/7356c46/api/mime.d.ts#L47">mime.d.ts:47</a></li>
 						</ul>
 					</aside>
 					<div class="tsd-comment tsd-typography">
@@ -176,15 +152,7 @@
 					<div class="tsd-signature tsd-kind-icon">file<wbr>Name<span class="tsd-signature-symbol">:</span> <span class="tsd-signature-type">String</span></div>
 					<aside class="tsd-sources">
 						<ul>
-<<<<<<< HEAD
-							<li>Defined in <a href="https://github.com/JegoYann/wakanda-api-reference/blob/22ab982/api/mime.d.ts#L51">mime.d.ts:51</a></li>
-=======
-<<<<<<< HEAD
-							<li>Defined in <a href="https://github.com/JegoYann/wakanda-api-reference/blob/73ad3dc/api/mime.d.ts#L51">mime.d.ts:51</a></li>
-=======
-							<li>Defined in <a href="https://github.com/JegoYann/wakanda-api-reference/blob/c41574b/api/mime.d.ts#L51">mime.d.ts:51</a></li>
->>>>>>> 22ab98231ef1990c7f8aa98675ee4d187241315a
->>>>>>> 25df7eab
+							<li>Defined in <a href="https://github.com/JegoYann/wakanda-api-reference/blob/7356c46/api/mime.d.ts#L51">mime.d.ts:51</a></li>
 						</ul>
 					</aside>
 					<div class="tsd-comment tsd-typography">
@@ -199,15 +167,7 @@
 					<div class="tsd-signature tsd-kind-icon">media<wbr>Type<span class="tsd-signature-symbol">:</span> <span class="tsd-signature-type">String</span></div>
 					<aside class="tsd-sources">
 						<ul>
-<<<<<<< HEAD
-							<li>Defined in <a href="https://github.com/JegoYann/wakanda-api-reference/blob/22ab982/api/mime.d.ts#L55">mime.d.ts:55</a></li>
-=======
-<<<<<<< HEAD
-							<li>Defined in <a href="https://github.com/JegoYann/wakanda-api-reference/blob/73ad3dc/api/mime.d.ts#L55">mime.d.ts:55</a></li>
-=======
-							<li>Defined in <a href="https://github.com/JegoYann/wakanda-api-reference/blob/c41574b/api/mime.d.ts#L55">mime.d.ts:55</a></li>
->>>>>>> 22ab98231ef1990c7f8aa98675ee4d187241315a
->>>>>>> 25df7eab
+							<li>Defined in <a href="https://github.com/JegoYann/wakanda-api-reference/blob/7356c46/api/mime.d.ts#L55">mime.d.ts:55</a></li>
 						</ul>
 					</aside>
 					<div class="tsd-comment tsd-typography">
@@ -222,15 +182,7 @@
 					<div class="tsd-signature tsd-kind-icon">name<span class="tsd-signature-symbol">:</span> <span class="tsd-signature-type">String</span></div>
 					<aside class="tsd-sources">
 						<ul>
-<<<<<<< HEAD
-							<li>Defined in <a href="https://github.com/JegoYann/wakanda-api-reference/blob/22ab982/api/mime.d.ts#L59">mime.d.ts:59</a></li>
-=======
-<<<<<<< HEAD
-							<li>Defined in <a href="https://github.com/JegoYann/wakanda-api-reference/blob/73ad3dc/api/mime.d.ts#L59">mime.d.ts:59</a></li>
-=======
-							<li>Defined in <a href="https://github.com/JegoYann/wakanda-api-reference/blob/c41574b/api/mime.d.ts#L59">mime.d.ts:59</a></li>
->>>>>>> 22ab98231ef1990c7f8aa98675ee4d187241315a
->>>>>>> 25df7eab
+							<li>Defined in <a href="https://github.com/JegoYann/wakanda-api-reference/blob/7356c46/api/mime.d.ts#L59">mime.d.ts:59</a></li>
 						</ul>
 					</aside>
 					<div class="tsd-comment tsd-typography">
@@ -245,15 +197,7 @@
 					<div class="tsd-signature tsd-kind-icon">size<span class="tsd-signature-symbol">:</span> <span class="tsd-signature-type">Number</span></div>
 					<aside class="tsd-sources">
 						<ul>
-<<<<<<< HEAD
-							<li>Defined in <a href="https://github.com/JegoYann/wakanda-api-reference/blob/22ab982/api/mime.d.ts#L63">mime.d.ts:63</a></li>
-=======
-<<<<<<< HEAD
-							<li>Defined in <a href="https://github.com/JegoYann/wakanda-api-reference/blob/73ad3dc/api/mime.d.ts#L63">mime.d.ts:63</a></li>
-=======
-							<li>Defined in <a href="https://github.com/JegoYann/wakanda-api-reference/blob/c41574b/api/mime.d.ts#L63">mime.d.ts:63</a></li>
->>>>>>> 22ab98231ef1990c7f8aa98675ee4d187241315a
->>>>>>> 25df7eab
+							<li>Defined in <a href="https://github.com/JegoYann/wakanda-api-reference/blob/7356c46/api/mime.d.ts#L63">mime.d.ts:63</a></li>
 						</ul>
 					</aside>
 					<div class="tsd-comment tsd-typography">
@@ -275,15 +219,7 @@
 						<li class="tsd-description">
 							<aside class="tsd-sources">
 								<ul>
-<<<<<<< HEAD
-									<li>Defined in <a href="https://github.com/JegoYann/wakanda-api-reference/blob/22ab982/api/mime.d.ts#L67">mime.d.ts:67</a></li>
-=======
-<<<<<<< HEAD
-									<li>Defined in <a href="https://github.com/JegoYann/wakanda-api-reference/blob/73ad3dc/api/mime.d.ts#L67">mime.d.ts:67</a></li>
-=======
-									<li>Defined in <a href="https://github.com/JegoYann/wakanda-api-reference/blob/c41574b/api/mime.d.ts#L67">mime.d.ts:67</a></li>
->>>>>>> 22ab98231ef1990c7f8aa98675ee4d187241315a
->>>>>>> 25df7eab
+									<li>Defined in <a href="https://github.com/JegoYann/wakanda-api-reference/blob/7356c46/api/mime.d.ts#L67">mime.d.ts:67</a></li>
 								</ul>
 							</aside>
 							<div class="tsd-comment tsd-typography">
