<!doctype html>
<html class="default no-js">
<head>
	<meta charset="utf-8">
	<meta http-equiv="X-UA-Compatible" content="IE=edge">
	<title>Datastore | </title>
	<meta name="description" content="">
	<meta name="viewport" content="width=device-width, initial-scale=1">
	<link rel="stylesheet" href="../assets/css/main.css">
</head>
<body>
<header>
	<div class="tsd-page-toolbar">
		<div class="container">
			<div class="table-wrap">
				<div class="table-cell" id="tsd-search" data-index="../assets/js/search.js" data-base="..">
					<div class="field">
						<label for="tsd-search-field" class="tsd-widget search no-caption">Search</label>
						<input id="tsd-search-field" type="text" />
					</div>
					<ul class="results">
						<li class="state loading">Preparing search index...</li>
						<li class="state failure">The search index is not available</li>
					</ul>
					<a href="../index.html" class="title"></a>
				</div>
				<div class="table-cell" id="tsd-widgets">
					<div id="tsd-filter">
						<a href="#" class="tsd-widget options no-caption" data-toggle="options">Options</a>
						<div class="tsd-filter-group">
							<div class="tsd-select" id="tsd-filter-visibility">
								<span class="tsd-select-label">All</span>
								<ul class="tsd-select-list">
									<li data-value="public">Public</li>
									<li data-value="protected">Public/Protected</li>
									<li data-value="private" class="selected">All</li>
								</ul>
							</div>
							<input type="checkbox" id="tsd-filter-inherited" checked />
							<label class="tsd-widget" for="tsd-filter-inherited">Inherited</label>
							<input type="checkbox" id="tsd-filter-externals" checked />
							<label class="tsd-widget" for="tsd-filter-externals">Externals</label>
							<input type="checkbox" id="tsd-filter-only-exported" />
							<label class="tsd-widget" for="tsd-filter-only-exported">Only exported</label>
						</div>
					</div>
					<a href="#" class="tsd-widget menu no-caption" data-toggle="menu">Menu</a>
				</div>
			</div>
		</div>
	</div>
	<div class="tsd-page-title">
		<div class="container">
			<ul class="tsd-breadcrumb">
				<li>
					<a href="../globals.html">Globals</a>
				</li>
				<li>
					<a href="datastore.html">Datastore</a>
				</li>
			</ul>
			<h1>Interface Datastore</h1>
		</div>
	</div>
</header>
<div class="container container-main">
	<div class="row">
		<div class="col-8 col-content">
			<section class="tsd-panel tsd-comment">
				<div class="tsd-comment tsd-typography">
					<div class="lead">
						<p>FRED TEST</p>
					</div>
				</div>
			</section>
			<section class="tsd-panel tsd-hierarchy">
				<h3>Hierarchy</h3>
				<ul class="tsd-hierarchy">
					<li>
						<span class="target">Datastore</span>
					</li>
				</ul>
			</section>
			<section class="tsd-panel-group tsd-index-group">
				<h2>Index</h2>
				<section class="tsd-panel tsd-index-panel">
					<div class="tsd-index-content">
						<section class="tsd-index-section tsd-is-external tsd-is-not-exported">
							<h3>Properties</h3>
							<ul class="tsd-index-list">
								<li class="tsd-kind-property tsd-parent-kind-interface tsd-is-external tsd-is-not-exported"><a href="datastore.html#dataclasses" class="tsd-kind-icon">data<wbr>Classes</a></li>
							</ul>
						</section>
						<section class="tsd-index-section tsd-is-external tsd-is-not-exported">
							<h3>Methods</h3>
							<ul class="tsd-index-list">
								<li class="tsd-kind-method tsd-parent-kind-interface tsd-is-external tsd-is-not-exported"><a href="datastore.html#exportasjson" class="tsd-kind-icon">export<wbr>AsJSON</a></li>
								<li class="tsd-kind-method tsd-parent-kind-interface tsd-is-external tsd-is-not-exported"><a href="datastore.html#exportassql" class="tsd-kind-icon">export<wbr>AsSQL</a></li>
								<li class="tsd-kind-method tsd-parent-kind-interface tsd-is-external tsd-is-not-exported"><a href="datastore.html#flushcache" class="tsd-kind-icon">flush<wbr>Cache</a></li>
								<li class="tsd-kind-method tsd-parent-kind-interface tsd-is-external tsd-is-not-exported"><a href="datastore.html#getcachesize" class="tsd-kind-icon">get<wbr>Cache<wbr>Size</a></li>
								<li class="tsd-kind-method tsd-parent-kind-interface tsd-is-external tsd-is-not-exported"><a href="datastore.html#getdatafolder" class="tsd-kind-icon">get<wbr>Data<wbr>Folder</a></li>
								<li class="tsd-kind-method tsd-parent-kind-interface tsd-is-external tsd-is-not-exported"><a href="datastore.html#getmeasures" class="tsd-kind-icon">get<wbr>Measures</a></li>
								<li class="tsd-kind-method tsd-parent-kind-interface tsd-is-external tsd-is-not-exported"><a href="datastore.html#getmodelfolder" class="tsd-kind-icon">get<wbr>Model<wbr>Folder</a></li>
								<li class="tsd-kind-method tsd-parent-kind-interface tsd-is-external tsd-is-not-exported"><a href="datastore.html#getname" class="tsd-kind-icon">get<wbr>Name</a></li>
								<li class="tsd-kind-method tsd-parent-kind-interface tsd-is-external tsd-is-not-exported"><a href="datastore.html#gettempfolder" class="tsd-kind-icon">get<wbr>Temp<wbr>Folder</a></li>
								<li class="tsd-kind-method tsd-parent-kind-interface tsd-is-external tsd-is-not-exported"><a href="datastore.html#importfromjson" class="tsd-kind-icon">import<wbr>FromJSON</a></li>
								<li class="tsd-kind-method tsd-parent-kind-interface tsd-is-external tsd-is-not-exported"><a href="datastore.html#revealghosttables" class="tsd-kind-icon">reveal<wbr>Ghost<wbr>Tables</a></li>
								<li class="tsd-kind-method tsd-parent-kind-interface tsd-is-external tsd-is-not-exported"><a href="datastore.html#setcachesize" class="tsd-kind-icon">set<wbr>Cache<wbr>Size</a></li>
							</ul>
						</section>
					</div>
				</section>
			</section>
			<section class="tsd-panel-group tsd-member-group tsd-is-external tsd-is-not-exported">
				<h2>Properties</h2>
				<section class="tsd-panel tsd-member tsd-kind-property tsd-parent-kind-interface tsd-is-external tsd-is-not-exported">
					<a name="dataclasses" class="tsd-anchor"></a>
					<h3>data<wbr>Classes</h3>
					<div class="tsd-signature tsd-kind-icon">data<wbr>Classes<span class="tsd-signature-symbol">:</span> <a href="datastoreclassenumerator.html" class="tsd-signature-type">DatastoreClassEnumerator</a></div>
					<aside class="tsd-sources">
						<ul>
<<<<<<< HEAD
							<li>Defined in <a href="https://github.com/JegoYann/wakanda-api-reference/blob/22ab982/api/datastore.d.ts#L8">datastore.d.ts:8</a></li>
=======
<<<<<<< HEAD
							<li>Defined in <a href="https://github.com/JegoYann/wakanda-api-reference/blob/73ad3dc/api/datastore.d.ts#L9">datastore.d.ts:9</a></li>
=======
							<li>Defined in <a href="https://github.com/JegoYann/wakanda-api-reference/blob/c41574b/api/datastore.d.ts#L8">datastore.d.ts:8</a></li>
>>>>>>> 22ab98231ef1990c7f8aa98675ee4d187241315a
>>>>>>> 25df7eab
						</ul>
					</aside>
					<div class="tsd-comment tsd-typography">
						<div class="lead">
							<p>Collection of available datastore classes</p>
						</div>
					</div>
				</section>
			</section>
			<section class="tsd-panel-group tsd-member-group tsd-is-external tsd-is-not-exported">
				<h2>Methods</h2>
				<section class="tsd-panel tsd-member tsd-kind-method tsd-parent-kind-interface tsd-is-external tsd-is-not-exported">
					<a name="exportasjson" class="tsd-anchor"></a>
					<h3>export<wbr>AsJSON</h3>
					<ul class="tsd-signatures tsd-kind-method tsd-parent-kind-interface tsd-is-external tsd-is-not-exported">
						<li class="tsd-signature tsd-kind-icon">export<wbr>AsJSON<span class="tsd-signature-symbol">(</span>exportFolder<span class="tsd-signature-symbol">: </span><a href="wakfolderinstance.html" class="tsd-signature-type">WAKFolderInstance</a>, numFiles<span class="tsd-signature-symbol">: </span><span class="tsd-signature-type">Number</span>, fileLimitSize<span class="tsd-signature-symbol">: </span><span class="tsd-signature-type">Number</span>, attLimitSize<span class="tsd-signature-symbol">?: </span><span class="tsd-signature-type">Number</span><span class="tsd-signature-symbol">)</span><span class="tsd-signature-symbol">: </span><span class="tsd-signature-type">void</span></li>
					</ul>
					<ul class="tsd-descriptions">
						<li class="tsd-description">
							<aside class="tsd-sources">
								<ul>
<<<<<<< HEAD
									<li>Defined in <a href="https://github.com/JegoYann/wakanda-api-reference/blob/22ab982/api/datastore.d.ts#L12">datastore.d.ts:12</a></li>
=======
<<<<<<< HEAD
									<li>Defined in <a href="https://github.com/JegoYann/wakanda-api-reference/blob/73ad3dc/api/datastore.d.ts#L13">datastore.d.ts:13</a></li>
=======
									<li>Defined in <a href="https://github.com/JegoYann/wakanda-api-reference/blob/c41574b/api/datastore.d.ts#L12">datastore.d.ts:12</a></li>
>>>>>>> 22ab98231ef1990c7f8aa98675ee4d187241315a
>>>>>>> 25df7eab
								</ul>
							</aside>
							<div class="tsd-comment tsd-typography">
								<div class="lead">
									<p>exports all the entities stored in the object for which it is called in JSON format</p>
								</div>
							</div>
							<h4 class="tsd-parameters-title">Parameters</h4>
							<ul class="tsd-parameters">
								<li>
									<h5>exportFolder: <a href="wakfolderinstance.html" class="tsd-signature-type">WAKFolderInstance</a></h5>
								</li>
								<li>
									<h5>numFiles: <span class="tsd-signature-type">Number</span></h5>
								</li>
								<li>
									<h5>fileLimitSize: <span class="tsd-signature-type">Number</span></h5>
								</li>
								<li>
									<h5><span class="tsd-flag ts-flagOptional">Optional</span> attLimitSize: <span class="tsd-signature-type">Number</span></h5>
								</li>
							</ul>
							<h4 class="tsd-returns-title">Returns <span class="tsd-signature-type">void</span></h4>
						</li>
					</ul>
				</section>
				<section class="tsd-panel tsd-member tsd-kind-method tsd-parent-kind-interface tsd-is-external tsd-is-not-exported">
					<a name="exportassql" class="tsd-anchor"></a>
					<h3>export<wbr>AsSQL</h3>
					<ul class="tsd-signatures tsd-kind-method tsd-parent-kind-interface tsd-is-external tsd-is-not-exported">
						<li class="tsd-signature tsd-kind-icon">export<wbr>AsSQL<span class="tsd-signature-symbol">(</span>exportFolder<span class="tsd-signature-symbol">: </span><a href="wakfolderinstance.html" class="tsd-signature-type">WAKFolderInstance</a>, numFiles<span class="tsd-signature-symbol">: </span><span class="tsd-signature-type">Number</span>, fileLimitSize<span class="tsd-signature-symbol">: </span><span class="tsd-signature-type">Number</span>, attLimitSize<span class="tsd-signature-symbol">?: </span><span class="tsd-signature-type">Number</span><span class="tsd-signature-symbol">)</span><span class="tsd-signature-symbol">: </span><span class="tsd-signature-type">void</span></li>
					</ul>
					<ul class="tsd-descriptions">
						<li class="tsd-description">
							<aside class="tsd-sources">
								<ul>
<<<<<<< HEAD
									<li>Defined in <a href="https://github.com/JegoYann/wakanda-api-reference/blob/22ab982/api/datastore.d.ts#L16">datastore.d.ts:16</a></li>
=======
<<<<<<< HEAD
									<li>Defined in <a href="https://github.com/JegoYann/wakanda-api-reference/blob/73ad3dc/api/datastore.d.ts#L17">datastore.d.ts:17</a></li>
=======
									<li>Defined in <a href="https://github.com/JegoYann/wakanda-api-reference/blob/c41574b/api/datastore.d.ts#L16">datastore.d.ts:16</a></li>
>>>>>>> 22ab98231ef1990c7f8aa98675ee4d187241315a
>>>>>>> 25df7eab
								</ul>
							</aside>
							<div class="tsd-comment tsd-typography">
								<div class="lead">
									<p>exports all the entities stored the object for which it is called in SQL format</p>
								</div>
							</div>
							<h4 class="tsd-parameters-title">Parameters</h4>
							<ul class="tsd-parameters">
								<li>
									<h5>exportFolder: <a href="wakfolderinstance.html" class="tsd-signature-type">WAKFolderInstance</a></h5>
								</li>
								<li>
									<h5>numFiles: <span class="tsd-signature-type">Number</span></h5>
								</li>
								<li>
									<h5>fileLimitSize: <span class="tsd-signature-type">Number</span></h5>
								</li>
								<li>
									<h5><span class="tsd-flag ts-flagOptional">Optional</span> attLimitSize: <span class="tsd-signature-type">Number</span></h5>
								</li>
							</ul>
							<h4 class="tsd-returns-title">Returns <span class="tsd-signature-type">void</span></h4>
						</li>
					</ul>
				</section>
				<section class="tsd-panel tsd-member tsd-kind-method tsd-parent-kind-interface tsd-is-external tsd-is-not-exported">
					<a name="flushcache" class="tsd-anchor"></a>
					<h3>flush<wbr>Cache</h3>
					<ul class="tsd-signatures tsd-kind-method tsd-parent-kind-interface tsd-is-external tsd-is-not-exported">
						<li class="tsd-signature tsd-kind-icon">flush<wbr>Cache<span class="tsd-signature-symbol">(</span><span class="tsd-signature-symbol">)</span><span class="tsd-signature-symbol">: </span><span class="tsd-signature-type">void</span></li>
					</ul>
					<ul class="tsd-descriptions">
						<li class="tsd-description">
							<aside class="tsd-sources">
								<ul>
<<<<<<< HEAD
									<li>Defined in <a href="https://github.com/JegoYann/wakanda-api-reference/blob/22ab982/api/datastore.d.ts#L20">datastore.d.ts:20</a></li>
=======
<<<<<<< HEAD
									<li>Defined in <a href="https://github.com/JegoYann/wakanda-api-reference/blob/73ad3dc/api/datastore.d.ts#L21">datastore.d.ts:21</a></li>
=======
									<li>Defined in <a href="https://github.com/JegoYann/wakanda-api-reference/blob/c41574b/api/datastore.d.ts#L20">datastore.d.ts:20</a></li>
>>>>>>> 22ab98231ef1990c7f8aa98675ee4d187241315a
>>>>>>> 25df7eab
								</ul>
							</aside>
							<div class="tsd-comment tsd-typography">
								<div class="lead">
									<p>flushes the data cache to disk</p>
								</div>
							</div>
							<h4 class="tsd-returns-title">Returns <span class="tsd-signature-type">void</span></h4>
						</li>
					</ul>
				</section>
				<section class="tsd-panel tsd-member tsd-kind-method tsd-parent-kind-interface tsd-is-external tsd-is-not-exported">
					<a name="getcachesize" class="tsd-anchor"></a>
					<h3>get<wbr>Cache<wbr>Size</h3>
					<ul class="tsd-signatures tsd-kind-method tsd-parent-kind-interface tsd-is-external tsd-is-not-exported">
						<li class="tsd-signature tsd-kind-icon">get<wbr>Cache<wbr>Size<span class="tsd-signature-symbol">(</span><span class="tsd-signature-symbol">)</span><span class="tsd-signature-symbol">: </span><span class="tsd-signature-type">Number</span></li>
					</ul>
					<ul class="tsd-descriptions">
						<li class="tsd-description">
							<aside class="tsd-sources">
								<ul>
<<<<<<< HEAD
									<li>Defined in <a href="https://github.com/JegoYann/wakanda-api-reference/blob/22ab982/api/datastore.d.ts#L24">datastore.d.ts:24</a></li>
=======
<<<<<<< HEAD
									<li>Defined in <a href="https://github.com/JegoYann/wakanda-api-reference/blob/73ad3dc/api/datastore.d.ts#L25">datastore.d.ts:25</a></li>
=======
									<li>Defined in <a href="https://github.com/JegoYann/wakanda-api-reference/blob/c41574b/api/datastore.d.ts#L24">datastore.d.ts:24</a></li>
>>>>>>> 22ab98231ef1990c7f8aa98675ee4d187241315a
>>>>>>> 25df7eab
								</ul>
							</aside>
							<div class="tsd-comment tsd-typography">
								<div class="lead">
									<p>returns the size of memory used by the datastore cache (in bytes)</p>
								</div>
							</div>
							<h4 class="tsd-returns-title">Returns <span class="tsd-signature-type">Number</span></h4>
						</li>
					</ul>
				</section>
				<section class="tsd-panel tsd-member tsd-kind-method tsd-parent-kind-interface tsd-is-external tsd-is-not-exported">
					<a name="getdatafolder" class="tsd-anchor"></a>
					<h3>get<wbr>Data<wbr>Folder</h3>
					<ul class="tsd-signatures tsd-kind-method tsd-parent-kind-interface tsd-is-external tsd-is-not-exported">
						<li class="tsd-signature tsd-kind-icon">get<wbr>Data<wbr>Folder<span class="tsd-signature-symbol">(</span><span class="tsd-signature-symbol">)</span><span class="tsd-signature-symbol">: </span><a href="wakfolderinstance.html" class="tsd-signature-type">WAKFolderInstance</a></li>
					</ul>
					<ul class="tsd-descriptions">
						<li class="tsd-description">
							<aside class="tsd-sources">
								<ul>
<<<<<<< HEAD
									<li>Defined in <a href="https://github.com/JegoYann/wakanda-api-reference/blob/22ab982/api/datastore.d.ts#L28">datastore.d.ts:28</a></li>
=======
<<<<<<< HEAD
									<li>Defined in <a href="https://github.com/JegoYann/wakanda-api-reference/blob/73ad3dc/api/datastore.d.ts#L29">datastore.d.ts:29</a></li>
=======
									<li>Defined in <a href="https://github.com/JegoYann/wakanda-api-reference/blob/c41574b/api/datastore.d.ts#L28">datastore.d.ts:28</a></li>
>>>>>>> 22ab98231ef1990c7f8aa98675ee4d187241315a
>>>>>>> 25df7eab
								</ul>
							</aside>
							<div class="tsd-comment tsd-typography">
								<div class="lead">
									<p>returns a reference, Folder, to the folder containing the datastore data file</p>
								</div>
							</div>
							<h4 class="tsd-returns-title">Returns <a href="wakfolderinstance.html" class="tsd-signature-type">WAKFolderInstance</a></h4>
						</li>
					</ul>
				</section>
				<section class="tsd-panel tsd-member tsd-kind-method tsd-parent-kind-interface tsd-is-external tsd-is-not-exported">
					<a name="getmeasures" class="tsd-anchor"></a>
					<h3>get<wbr>Measures</h3>
					<ul class="tsd-signatures tsd-kind-method tsd-parent-kind-interface tsd-is-external tsd-is-not-exported">
						<li class="tsd-signature tsd-kind-icon">get<wbr>Measures<span class="tsd-signature-symbol">(</span>options<span class="tsd-signature-symbol">?: </span><span class="tsd-signature-type">Object</span><span class="tsd-signature-symbol">)</span><span class="tsd-signature-symbol">: </span><span class="tsd-signature-type">Object</span></li>
					</ul>
					<ul class="tsd-descriptions">
						<li class="tsd-description">
							<aside class="tsd-sources">
								<ul>
<<<<<<< HEAD
									<li>Defined in <a href="https://github.com/JegoYann/wakanda-api-reference/blob/22ab982/api/datastore.d.ts#L32">datastore.d.ts:32</a></li>
=======
<<<<<<< HEAD
									<li>Defined in <a href="https://github.com/JegoYann/wakanda-api-reference/blob/73ad3dc/api/datastore.d.ts#L33">datastore.d.ts:33</a></li>
=======
									<li>Defined in <a href="https://github.com/JegoYann/wakanda-api-reference/blob/c41574b/api/datastore.d.ts#L32">datastore.d.ts:32</a></li>
>>>>>>> 22ab98231ef1990c7f8aa98675ee4d187241315a
>>>>>>> 25df7eab
								</ul>
							</aside>
							<div class="tsd-comment tsd-typography">
								<div class="lead">
									<p>allows you to get detailed information about Wakanda database engine events</p>
								</div>
							</div>
							<h4 class="tsd-parameters-title">Parameters</h4>
							<ul class="tsd-parameters">
								<li>
									<h5><span class="tsd-flag ts-flagOptional">Optional</span> options: <span class="tsd-signature-type">Object</span></h5>
								</li>
							</ul>
							<h4 class="tsd-returns-title">Returns <span class="tsd-signature-type">Object</span></h4>
						</li>
					</ul>
				</section>
				<section class="tsd-panel tsd-member tsd-kind-method tsd-parent-kind-interface tsd-is-external tsd-is-not-exported">
					<a name="getmodelfolder" class="tsd-anchor"></a>
					<h3>get<wbr>Model<wbr>Folder</h3>
					<ul class="tsd-signatures tsd-kind-method tsd-parent-kind-interface tsd-is-external tsd-is-not-exported">
						<li class="tsd-signature tsd-kind-icon">get<wbr>Model<wbr>Folder<span class="tsd-signature-symbol">(</span><span class="tsd-signature-symbol">)</span><span class="tsd-signature-symbol">: </span><a href="wakfolderinstance.html" class="tsd-signature-type">WAKFolderInstance</a></li>
					</ul>
					<ul class="tsd-descriptions">
						<li class="tsd-description">
							<aside class="tsd-sources">
								<ul>
<<<<<<< HEAD
									<li>Defined in <a href="https://github.com/JegoYann/wakanda-api-reference/blob/22ab982/api/datastore.d.ts#L36">datastore.d.ts:36</a></li>
=======
<<<<<<< HEAD
									<li>Defined in <a href="https://github.com/JegoYann/wakanda-api-reference/blob/73ad3dc/api/datastore.d.ts#L37">datastore.d.ts:37</a></li>
=======
									<li>Defined in <a href="https://github.com/JegoYann/wakanda-api-reference/blob/c41574b/api/datastore.d.ts#L36">datastore.d.ts:36</a></li>
>>>>>>> 22ab98231ef1990c7f8aa98675ee4d187241315a
>>>>>>> 25df7eab
								</ul>
							</aside>
							<div class="tsd-comment tsd-typography">
								<div class="lead">
									<p>returns a reference, Folder, to the folder containing the datastore model file</p>
								</div>
							</div>
							<h4 class="tsd-returns-title">Returns <a href="wakfolderinstance.html" class="tsd-signature-type">WAKFolderInstance</a></h4>
						</li>
					</ul>
				</section>
				<section class="tsd-panel tsd-member tsd-kind-method tsd-parent-kind-interface tsd-is-external tsd-is-not-exported">
					<a name="getname" class="tsd-anchor"></a>
					<h3>get<wbr>Name</h3>
					<ul class="tsd-signatures tsd-kind-method tsd-parent-kind-interface tsd-is-external tsd-is-not-exported">
						<li class="tsd-signature tsd-kind-icon">get<wbr>Name<span class="tsd-signature-symbol">(</span><span class="tsd-signature-symbol">)</span><span class="tsd-signature-symbol">: </span><span class="tsd-signature-type">String</span></li>
					</ul>
					<ul class="tsd-descriptions">
						<li class="tsd-description">
							<aside class="tsd-sources">
								<ul>
<<<<<<< HEAD
									<li>Defined in <a href="https://github.com/JegoYann/wakanda-api-reference/blob/22ab982/api/datastore.d.ts#L40">datastore.d.ts:40</a></li>
=======
<<<<<<< HEAD
									<li>Defined in <a href="https://github.com/JegoYann/wakanda-api-reference/blob/73ad3dc/api/datastore.d.ts#L41">datastore.d.ts:41</a></li>
=======
									<li>Defined in <a href="https://github.com/JegoYann/wakanda-api-reference/blob/c41574b/api/datastore.d.ts#L40">datastore.d.ts:40</a></li>
>>>>>>> 22ab98231ef1990c7f8aa98675ee4d187241315a
>>>>>>> 25df7eab
								</ul>
							</aside>
							<div class="tsd-comment tsd-typography">
								<div class="lead">
									<p>returns the name of the current datastore</p>
								</div>
							</div>
							<h4 class="tsd-returns-title">Returns <span class="tsd-signature-type">String</span></h4>
						</li>
					</ul>
				</section>
				<section class="tsd-panel tsd-member tsd-kind-method tsd-parent-kind-interface tsd-is-external tsd-is-not-exported">
					<a name="gettempfolder" class="tsd-anchor"></a>
					<h3>get<wbr>Temp<wbr>Folder</h3>
					<ul class="tsd-signatures tsd-kind-method tsd-parent-kind-interface tsd-is-external tsd-is-not-exported">
						<li class="tsd-signature tsd-kind-icon">get<wbr>Temp<wbr>Folder<span class="tsd-signature-symbol">(</span><span class="tsd-signature-symbol">)</span><span class="tsd-signature-symbol">: </span><a href="wakfolderinstance.html" class="tsd-signature-type">WAKFolderInstance</a></li>
					</ul>
					<ul class="tsd-descriptions">
						<li class="tsd-description">
							<aside class="tsd-sources">
								<ul>
<<<<<<< HEAD
									<li>Defined in <a href="https://github.com/JegoYann/wakanda-api-reference/blob/22ab982/api/datastore.d.ts#L44">datastore.d.ts:44</a></li>
=======
<<<<<<< HEAD
									<li>Defined in <a href="https://github.com/JegoYann/wakanda-api-reference/blob/73ad3dc/api/datastore.d.ts#L45">datastore.d.ts:45</a></li>
=======
									<li>Defined in <a href="https://github.com/JegoYann/wakanda-api-reference/blob/c41574b/api/datastore.d.ts#L44">datastore.d.ts:44</a></li>
>>>>>>> 22ab98231ef1990c7f8aa98675ee4d187241315a
>>>>>>> 25df7eab
								</ul>
							</aside>
							<div class="tsd-comment tsd-typography">
								<div class="lead">
									<p>returns a Folder type reference to the datastore &quot;temporary files&quot; folder</p>
								</div>
							</div>
							<h4 class="tsd-returns-title">Returns <a href="wakfolderinstance.html" class="tsd-signature-type">WAKFolderInstance</a></h4>
						</li>
					</ul>
				</section>
				<section class="tsd-panel tsd-member tsd-kind-method tsd-parent-kind-interface tsd-is-external tsd-is-not-exported">
					<a name="importfromjson" class="tsd-anchor"></a>
					<h3>import<wbr>FromJSON</h3>
					<ul class="tsd-signatures tsd-kind-method tsd-parent-kind-interface tsd-is-external tsd-is-not-exported">
						<li class="tsd-signature tsd-kind-icon">import<wbr>FromJSON<span class="tsd-signature-symbol">(</span>importFolder<span class="tsd-signature-symbol">: </span><a href="wakfolderinstance.html" class="tsd-signature-type">WAKFolderInstance</a><span class="tsd-signature-symbol">)</span><span class="tsd-signature-symbol">: </span><span class="tsd-signature-type">void</span></li>
					</ul>
					<ul class="tsd-descriptions">
						<li class="tsd-description">
							<aside class="tsd-sources">
								<ul>
<<<<<<< HEAD
									<li>Defined in <a href="https://github.com/JegoYann/wakanda-api-reference/blob/22ab982/api/datastore.d.ts#L48">datastore.d.ts:48</a></li>
=======
<<<<<<< HEAD
									<li>Defined in <a href="https://github.com/JegoYann/wakanda-api-reference/blob/73ad3dc/api/datastore.d.ts#L49">datastore.d.ts:49</a></li>
=======
									<li>Defined in <a href="https://github.com/JegoYann/wakanda-api-reference/blob/c41574b/api/datastore.d.ts#L48">datastore.d.ts:48</a></li>
>>>>>>> 22ab98231ef1990c7f8aa98675ee4d187241315a
>>>>>>> 25df7eab
								</ul>
							</aside>
							<div class="tsd-comment tsd-typography">
								<div class="lead">
									<p>imports all the entities stored in JSON format from the file(s) located in the importFolder folder</p>
								</div>
							</div>
							<h4 class="tsd-parameters-title">Parameters</h4>
							<ul class="tsd-parameters">
								<li>
									<h5>importFolder: <a href="wakfolderinstance.html" class="tsd-signature-type">WAKFolderInstance</a></h5>
								</li>
							</ul>
							<h4 class="tsd-returns-title">Returns <span class="tsd-signature-type">void</span></h4>
						</li>
					</ul>
				</section>
				<section class="tsd-panel tsd-member tsd-kind-method tsd-parent-kind-interface tsd-is-external tsd-is-not-exported">
					<a name="revealghosttables" class="tsd-anchor"></a>
					<h3>reveal<wbr>Ghost<wbr>Tables</h3>
					<ul class="tsd-signatures tsd-kind-method tsd-parent-kind-interface tsd-is-external tsd-is-not-exported">
						<li class="tsd-signature tsd-kind-icon">reveal<wbr>Ghost<wbr>Tables<span class="tsd-signature-symbol">(</span><span class="tsd-signature-symbol">)</span><span class="tsd-signature-symbol">: </span><span class="tsd-signature-type">void</span></li>
					</ul>
					<ul class="tsd-descriptions">
						<li class="tsd-description">
							<aside class="tsd-sources">
								<ul>
<<<<<<< HEAD
									<li>Defined in <a href="https://github.com/JegoYann/wakanda-api-reference/blob/22ab982/api/datastore.d.ts#L52">datastore.d.ts:52</a></li>
=======
<<<<<<< HEAD
									<li>Defined in <a href="https://github.com/JegoYann/wakanda-api-reference/blob/73ad3dc/api/datastore.d.ts#L53">datastore.d.ts:53</a></li>
=======
									<li>Defined in <a href="https://github.com/JegoYann/wakanda-api-reference/blob/c41574b/api/datastore.d.ts#L52">datastore.d.ts:52</a></li>
>>>>>>> 22ab98231ef1990c7f8aa98675ee4d187241315a
>>>>>>> 25df7eab
								</ul>
							</aside>
							<div class="tsd-comment tsd-typography">
								<div class="lead">
									<p>looks for any &quot;ghost&quot; tables in the data file of your application and adds the corresponding datastore classes to the loaded model</p>
								</div>
							</div>
							<h4 class="tsd-returns-title">Returns <span class="tsd-signature-type">void</span></h4>
						</li>
					</ul>
				</section>
				<section class="tsd-panel tsd-member tsd-kind-method tsd-parent-kind-interface tsd-is-external tsd-is-not-exported">
					<a name="setcachesize" class="tsd-anchor"></a>
					<h3>set<wbr>Cache<wbr>Size</h3>
					<ul class="tsd-signatures tsd-kind-method tsd-parent-kind-interface tsd-is-external tsd-is-not-exported">
						<li class="tsd-signature tsd-kind-icon">set<wbr>Cache<wbr>Size<span class="tsd-signature-symbol">(</span>newSize<span class="tsd-signature-symbol">: </span><span class="tsd-signature-type">Number</span><span class="tsd-signature-symbol">)</span><span class="tsd-signature-symbol">: </span><span class="tsd-signature-type">void</span></li>
					</ul>
					<ul class="tsd-descriptions">
						<li class="tsd-description">
							<aside class="tsd-sources">
								<ul>
<<<<<<< HEAD
									<li>Defined in <a href="https://github.com/JegoYann/wakanda-api-reference/blob/22ab982/api/datastore.d.ts#L56">datastore.d.ts:56</a></li>
=======
<<<<<<< HEAD
									<li>Defined in <a href="https://github.com/JegoYann/wakanda-api-reference/blob/73ad3dc/api/datastore.d.ts#L57">datastore.d.ts:57</a></li>
=======
									<li>Defined in <a href="https://github.com/JegoYann/wakanda-api-reference/blob/c41574b/api/datastore.d.ts#L56">datastore.d.ts:56</a></li>
>>>>>>> 22ab98231ef1990c7f8aa98675ee4d187241315a
>>>>>>> 25df7eab
								</ul>
							</aside>
							<div class="tsd-comment tsd-typography">
								<div class="lead">
									<p>increase dynamically the datastore cache size</p>
								</div>
							</div>
							<h4 class="tsd-parameters-title">Parameters</h4>
							<ul class="tsd-parameters">
								<li>
									<h5>newSize: <span class="tsd-signature-type">Number</span></h5>
								</li>
							</ul>
							<h4 class="tsd-returns-title">Returns <span class="tsd-signature-type">void</span></h4>
						</li>
					</ul>
				</section>
			</section>
		</div>
		<div class="col-4 col-menu menu-sticky-wrap menu-highlight">
			<nav class="tsd-navigation primary">
				<ul>
					<li class="globals  ">
						<a href="../globals.html"><em>Globals</em></a>
					</li>
				</ul>
			</nav>
			<nav class="tsd-navigation secondary menu-sticky">
				<ul class="before-current">
				</ul>
				<ul class="current">
					<li class="current tsd-kind-interface tsd-is-external tsd-is-not-exported">
						<a href="datastore.html" class="tsd-kind-icon">Datastore</a>
						<ul>
							<li class=" tsd-kind-property tsd-parent-kind-interface tsd-is-external tsd-is-not-exported">
								<a href="datastore.html#dataclasses" class="tsd-kind-icon">data<wbr>Classes</a>
							</li>
							<li class=" tsd-kind-method tsd-parent-kind-interface tsd-is-external tsd-is-not-exported">
								<a href="datastore.html#exportasjson" class="tsd-kind-icon">export<wbr>AsJSON</a>
							</li>
							<li class=" tsd-kind-method tsd-parent-kind-interface tsd-is-external tsd-is-not-exported">
								<a href="datastore.html#exportassql" class="tsd-kind-icon">export<wbr>AsSQL</a>
							</li>
							<li class=" tsd-kind-method tsd-parent-kind-interface tsd-is-external tsd-is-not-exported">
								<a href="datastore.html#flushcache" class="tsd-kind-icon">flush<wbr>Cache</a>
							</li>
							<li class=" tsd-kind-method tsd-parent-kind-interface tsd-is-external tsd-is-not-exported">
								<a href="datastore.html#getcachesize" class="tsd-kind-icon">get<wbr>Cache<wbr>Size</a>
							</li>
							<li class=" tsd-kind-method tsd-parent-kind-interface tsd-is-external tsd-is-not-exported">
								<a href="datastore.html#getdatafolder" class="tsd-kind-icon">get<wbr>Data<wbr>Folder</a>
							</li>
							<li class=" tsd-kind-method tsd-parent-kind-interface tsd-is-external tsd-is-not-exported">
								<a href="datastore.html#getmeasures" class="tsd-kind-icon">get<wbr>Measures</a>
							</li>
							<li class=" tsd-kind-method tsd-parent-kind-interface tsd-is-external tsd-is-not-exported">
								<a href="datastore.html#getmodelfolder" class="tsd-kind-icon">get<wbr>Model<wbr>Folder</a>
							</li>
							<li class=" tsd-kind-method tsd-parent-kind-interface tsd-is-external tsd-is-not-exported">
								<a href="datastore.html#getname" class="tsd-kind-icon">get<wbr>Name</a>
							</li>
							<li class=" tsd-kind-method tsd-parent-kind-interface tsd-is-external tsd-is-not-exported">
								<a href="datastore.html#gettempfolder" class="tsd-kind-icon">get<wbr>Temp<wbr>Folder</a>
							</li>
							<li class=" tsd-kind-method tsd-parent-kind-interface tsd-is-external tsd-is-not-exported">
								<a href="datastore.html#importfromjson" class="tsd-kind-icon">import<wbr>FromJSON</a>
							</li>
							<li class=" tsd-kind-method tsd-parent-kind-interface tsd-is-external tsd-is-not-exported">
								<a href="datastore.html#revealghosttables" class="tsd-kind-icon">reveal<wbr>Ghost<wbr>Tables</a>
							</li>
							<li class=" tsd-kind-method tsd-parent-kind-interface tsd-is-external tsd-is-not-exported">
								<a href="datastore.html#setcachesize" class="tsd-kind-icon">set<wbr>Cache<wbr>Size</a>
							</li>
						</ul>
					</li>
				</ul>
				<ul class="after-current">
				</ul>
			</nav>
		</div>
	</div>
</div>
<footer>
	<div class="container">
		<h2>Legend</h2>
		<div class="tsd-legend-group">
			<ul class="tsd-legend">
				<li class="tsd-kind-module"><span class="tsd-kind-icon">Module</span></li>
				<li class="tsd-kind-object-literal"><span class="tsd-kind-icon">Object literal</span></li>
				<li class="tsd-kind-variable"><span class="tsd-kind-icon">Variable</span></li>
				<li class="tsd-kind-function"><span class="tsd-kind-icon">Function</span></li>
				<li class="tsd-kind-function tsd-has-type-parameter"><span class="tsd-kind-icon">Function with type parameter</span></li>
				<li class="tsd-kind-index-signature"><span class="tsd-kind-icon">Index signature</span></li>
				<li class="tsd-kind-type-alias"><span class="tsd-kind-icon">Type alias</span></li>
			</ul>
			<ul class="tsd-legend">
				<li class="tsd-kind-enum"><span class="tsd-kind-icon">Enumeration</span></li>
				<li class="tsd-kind-enum-member"><span class="tsd-kind-icon">Enumeration member</span></li>
				<li class="tsd-kind-property tsd-parent-kind-enum"><span class="tsd-kind-icon">Property</span></li>
				<li class="tsd-kind-method tsd-parent-kind-enum"><span class="tsd-kind-icon">Method</span></li>
			</ul>
			<ul class="tsd-legend">
				<li class="tsd-kind-interface"><span class="tsd-kind-icon">Interface</span></li>
				<li class="tsd-kind-interface tsd-has-type-parameter"><span class="tsd-kind-icon">Interface with type parameter</span></li>
				<li class="tsd-kind-constructor tsd-parent-kind-interface"><span class="tsd-kind-icon">Constructor</span></li>
				<li class="tsd-kind-property tsd-parent-kind-interface"><span class="tsd-kind-icon">Property</span></li>
				<li class="tsd-kind-method tsd-parent-kind-interface"><span class="tsd-kind-icon">Method</span></li>
				<li class="tsd-kind-index-signature tsd-parent-kind-interface"><span class="tsd-kind-icon">Index signature</span></li>
			</ul>
			<ul class="tsd-legend">
				<li class="tsd-kind-class"><span class="tsd-kind-icon">Class</span></li>
				<li class="tsd-kind-class tsd-has-type-parameter"><span class="tsd-kind-icon">Class with type parameter</span></li>
				<li class="tsd-kind-constructor tsd-parent-kind-class"><span class="tsd-kind-icon">Constructor</span></li>
				<li class="tsd-kind-property tsd-parent-kind-class"><span class="tsd-kind-icon">Property</span></li>
				<li class="tsd-kind-method tsd-parent-kind-class"><span class="tsd-kind-icon">Method</span></li>
				<li class="tsd-kind-accessor tsd-parent-kind-class"><span class="tsd-kind-icon">Accessor</span></li>
				<li class="tsd-kind-index-signature tsd-parent-kind-class"><span class="tsd-kind-icon">Index signature</span></li>
			</ul>
			<ul class="tsd-legend">
				<li class="tsd-kind-constructor tsd-parent-kind-class tsd-is-inherited"><span class="tsd-kind-icon">Inherited constructor</span></li>
				<li class="tsd-kind-property tsd-parent-kind-class tsd-is-inherited"><span class="tsd-kind-icon">Inherited property</span></li>
				<li class="tsd-kind-method tsd-parent-kind-class tsd-is-inherited"><span class="tsd-kind-icon">Inherited method</span></li>
				<li class="tsd-kind-accessor tsd-parent-kind-class tsd-is-inherited"><span class="tsd-kind-icon">Inherited accessor</span></li>
			</ul>
			<ul class="tsd-legend">
				<li class="tsd-kind-property tsd-parent-kind-class tsd-is-protected"><span class="tsd-kind-icon">Protected property</span></li>
				<li class="tsd-kind-method tsd-parent-kind-class tsd-is-protected"><span class="tsd-kind-icon">Protected method</span></li>
				<li class="tsd-kind-accessor tsd-parent-kind-class tsd-is-protected"><span class="tsd-kind-icon">Protected accessor</span></li>
			</ul>
			<ul class="tsd-legend">
				<li class="tsd-kind-property tsd-parent-kind-class tsd-is-private"><span class="tsd-kind-icon">Private property</span></li>
				<li class="tsd-kind-method tsd-parent-kind-class tsd-is-private"><span class="tsd-kind-icon">Private method</span></li>
				<li class="tsd-kind-accessor tsd-parent-kind-class tsd-is-private"><span class="tsd-kind-icon">Private accessor</span></li>
			</ul>
			<ul class="tsd-legend">
				<li class="tsd-kind-property tsd-parent-kind-class tsd-is-static"><span class="tsd-kind-icon">Static property</span></li>
				<li class="tsd-kind-call-signature tsd-parent-kind-class tsd-is-static"><span class="tsd-kind-icon">Static method</span></li>
			</ul>
		</div>
	</div>
</footer>
<div class="overlay"></div>
<script src="../assets/js/main.js"></script>
<script>if (location.protocol == 'file:') document.write('<script src="../assets/js/search.js"><' + '/script>');</script>
</body>
</html><|MERGE_RESOLUTION|>--- conflicted
+++ resolved
@@ -119,15 +119,7 @@
 					<div class="tsd-signature tsd-kind-icon">data<wbr>Classes<span class="tsd-signature-symbol">:</span> <a href="datastoreclassenumerator.html" class="tsd-signature-type">DatastoreClassEnumerator</a></div>
 					<aside class="tsd-sources">
 						<ul>
-<<<<<<< HEAD
-							<li>Defined in <a href="https://github.com/JegoYann/wakanda-api-reference/blob/22ab982/api/datastore.d.ts#L8">datastore.d.ts:8</a></li>
-=======
-<<<<<<< HEAD
-							<li>Defined in <a href="https://github.com/JegoYann/wakanda-api-reference/blob/73ad3dc/api/datastore.d.ts#L9">datastore.d.ts:9</a></li>
-=======
-							<li>Defined in <a href="https://github.com/JegoYann/wakanda-api-reference/blob/c41574b/api/datastore.d.ts#L8">datastore.d.ts:8</a></li>
->>>>>>> 22ab98231ef1990c7f8aa98675ee4d187241315a
->>>>>>> 25df7eab
+							<li>Defined in <a href="https://github.com/JegoYann/wakanda-api-reference/blob/7356c46/api/datastore.d.ts#L9">datastore.d.ts:9</a></li>
 						</ul>
 					</aside>
 					<div class="tsd-comment tsd-typography">
@@ -149,15 +141,7 @@
 						<li class="tsd-description">
 							<aside class="tsd-sources">
 								<ul>
-<<<<<<< HEAD
-									<li>Defined in <a href="https://github.com/JegoYann/wakanda-api-reference/blob/22ab982/api/datastore.d.ts#L12">datastore.d.ts:12</a></li>
-=======
-<<<<<<< HEAD
-									<li>Defined in <a href="https://github.com/JegoYann/wakanda-api-reference/blob/73ad3dc/api/datastore.d.ts#L13">datastore.d.ts:13</a></li>
-=======
-									<li>Defined in <a href="https://github.com/JegoYann/wakanda-api-reference/blob/c41574b/api/datastore.d.ts#L12">datastore.d.ts:12</a></li>
->>>>>>> 22ab98231ef1990c7f8aa98675ee4d187241315a
->>>>>>> 25df7eab
+									<li>Defined in <a href="https://github.com/JegoYann/wakanda-api-reference/blob/7356c46/api/datastore.d.ts#L13">datastore.d.ts:13</a></li>
 								</ul>
 							</aside>
 							<div class="tsd-comment tsd-typography">
@@ -194,15 +178,7 @@
 						<li class="tsd-description">
 							<aside class="tsd-sources">
 								<ul>
-<<<<<<< HEAD
-									<li>Defined in <a href="https://github.com/JegoYann/wakanda-api-reference/blob/22ab982/api/datastore.d.ts#L16">datastore.d.ts:16</a></li>
-=======
-<<<<<<< HEAD
-									<li>Defined in <a href="https://github.com/JegoYann/wakanda-api-reference/blob/73ad3dc/api/datastore.d.ts#L17">datastore.d.ts:17</a></li>
-=======
-									<li>Defined in <a href="https://github.com/JegoYann/wakanda-api-reference/blob/c41574b/api/datastore.d.ts#L16">datastore.d.ts:16</a></li>
->>>>>>> 22ab98231ef1990c7f8aa98675ee4d187241315a
->>>>>>> 25df7eab
+									<li>Defined in <a href="https://github.com/JegoYann/wakanda-api-reference/blob/7356c46/api/datastore.d.ts#L17">datastore.d.ts:17</a></li>
 								</ul>
 							</aside>
 							<div class="tsd-comment tsd-typography">
@@ -239,15 +215,7 @@
 						<li class="tsd-description">
 							<aside class="tsd-sources">
 								<ul>
-<<<<<<< HEAD
-									<li>Defined in <a href="https://github.com/JegoYann/wakanda-api-reference/blob/22ab982/api/datastore.d.ts#L20">datastore.d.ts:20</a></li>
-=======
-<<<<<<< HEAD
-									<li>Defined in <a href="https://github.com/JegoYann/wakanda-api-reference/blob/73ad3dc/api/datastore.d.ts#L21">datastore.d.ts:21</a></li>
-=======
-									<li>Defined in <a href="https://github.com/JegoYann/wakanda-api-reference/blob/c41574b/api/datastore.d.ts#L20">datastore.d.ts:20</a></li>
->>>>>>> 22ab98231ef1990c7f8aa98675ee4d187241315a
->>>>>>> 25df7eab
+									<li>Defined in <a href="https://github.com/JegoYann/wakanda-api-reference/blob/7356c46/api/datastore.d.ts#L21">datastore.d.ts:21</a></li>
 								</ul>
 							</aside>
 							<div class="tsd-comment tsd-typography">
@@ -269,15 +237,7 @@
 						<li class="tsd-description">
 							<aside class="tsd-sources">
 								<ul>
-<<<<<<< HEAD
-									<li>Defined in <a href="https://github.com/JegoYann/wakanda-api-reference/blob/22ab982/api/datastore.d.ts#L24">datastore.d.ts:24</a></li>
-=======
-<<<<<<< HEAD
-									<li>Defined in <a href="https://github.com/JegoYann/wakanda-api-reference/blob/73ad3dc/api/datastore.d.ts#L25">datastore.d.ts:25</a></li>
-=======
-									<li>Defined in <a href="https://github.com/JegoYann/wakanda-api-reference/blob/c41574b/api/datastore.d.ts#L24">datastore.d.ts:24</a></li>
->>>>>>> 22ab98231ef1990c7f8aa98675ee4d187241315a
->>>>>>> 25df7eab
+									<li>Defined in <a href="https://github.com/JegoYann/wakanda-api-reference/blob/7356c46/api/datastore.d.ts#L25">datastore.d.ts:25</a></li>
 								</ul>
 							</aside>
 							<div class="tsd-comment tsd-typography">
@@ -299,15 +259,7 @@
 						<li class="tsd-description">
 							<aside class="tsd-sources">
 								<ul>
-<<<<<<< HEAD
-									<li>Defined in <a href="https://github.com/JegoYann/wakanda-api-reference/blob/22ab982/api/datastore.d.ts#L28">datastore.d.ts:28</a></li>
-=======
-<<<<<<< HEAD
-									<li>Defined in <a href="https://github.com/JegoYann/wakanda-api-reference/blob/73ad3dc/api/datastore.d.ts#L29">datastore.d.ts:29</a></li>
-=======
-									<li>Defined in <a href="https://github.com/JegoYann/wakanda-api-reference/blob/c41574b/api/datastore.d.ts#L28">datastore.d.ts:28</a></li>
->>>>>>> 22ab98231ef1990c7f8aa98675ee4d187241315a
->>>>>>> 25df7eab
+									<li>Defined in <a href="https://github.com/JegoYann/wakanda-api-reference/blob/7356c46/api/datastore.d.ts#L29">datastore.d.ts:29</a></li>
 								</ul>
 							</aside>
 							<div class="tsd-comment tsd-typography">
@@ -329,15 +281,7 @@
 						<li class="tsd-description">
 							<aside class="tsd-sources">
 								<ul>
-<<<<<<< HEAD
-									<li>Defined in <a href="https://github.com/JegoYann/wakanda-api-reference/blob/22ab982/api/datastore.d.ts#L32">datastore.d.ts:32</a></li>
-=======
-<<<<<<< HEAD
-									<li>Defined in <a href="https://github.com/JegoYann/wakanda-api-reference/blob/73ad3dc/api/datastore.d.ts#L33">datastore.d.ts:33</a></li>
-=======
-									<li>Defined in <a href="https://github.com/JegoYann/wakanda-api-reference/blob/c41574b/api/datastore.d.ts#L32">datastore.d.ts:32</a></li>
->>>>>>> 22ab98231ef1990c7f8aa98675ee4d187241315a
->>>>>>> 25df7eab
+									<li>Defined in <a href="https://github.com/JegoYann/wakanda-api-reference/blob/7356c46/api/datastore.d.ts#L33">datastore.d.ts:33</a></li>
 								</ul>
 							</aside>
 							<div class="tsd-comment tsd-typography">
@@ -365,15 +309,7 @@
 						<li class="tsd-description">
 							<aside class="tsd-sources">
 								<ul>
-<<<<<<< HEAD
-									<li>Defined in <a href="https://github.com/JegoYann/wakanda-api-reference/blob/22ab982/api/datastore.d.ts#L36">datastore.d.ts:36</a></li>
-=======
-<<<<<<< HEAD
-									<li>Defined in <a href="https://github.com/JegoYann/wakanda-api-reference/blob/73ad3dc/api/datastore.d.ts#L37">datastore.d.ts:37</a></li>
-=======
-									<li>Defined in <a href="https://github.com/JegoYann/wakanda-api-reference/blob/c41574b/api/datastore.d.ts#L36">datastore.d.ts:36</a></li>
->>>>>>> 22ab98231ef1990c7f8aa98675ee4d187241315a
->>>>>>> 25df7eab
+									<li>Defined in <a href="https://github.com/JegoYann/wakanda-api-reference/blob/7356c46/api/datastore.d.ts#L37">datastore.d.ts:37</a></li>
 								</ul>
 							</aside>
 							<div class="tsd-comment tsd-typography">
@@ -395,15 +331,7 @@
 						<li class="tsd-description">
 							<aside class="tsd-sources">
 								<ul>
-<<<<<<< HEAD
-									<li>Defined in <a href="https://github.com/JegoYann/wakanda-api-reference/blob/22ab982/api/datastore.d.ts#L40">datastore.d.ts:40</a></li>
-=======
-<<<<<<< HEAD
-									<li>Defined in <a href="https://github.com/JegoYann/wakanda-api-reference/blob/73ad3dc/api/datastore.d.ts#L41">datastore.d.ts:41</a></li>
-=======
-									<li>Defined in <a href="https://github.com/JegoYann/wakanda-api-reference/blob/c41574b/api/datastore.d.ts#L40">datastore.d.ts:40</a></li>
->>>>>>> 22ab98231ef1990c7f8aa98675ee4d187241315a
->>>>>>> 25df7eab
+									<li>Defined in <a href="https://github.com/JegoYann/wakanda-api-reference/blob/7356c46/api/datastore.d.ts#L41">datastore.d.ts:41</a></li>
 								</ul>
 							</aside>
 							<div class="tsd-comment tsd-typography">
@@ -425,15 +353,7 @@
 						<li class="tsd-description">
 							<aside class="tsd-sources">
 								<ul>
-<<<<<<< HEAD
-									<li>Defined in <a href="https://github.com/JegoYann/wakanda-api-reference/blob/22ab982/api/datastore.d.ts#L44">datastore.d.ts:44</a></li>
-=======
-<<<<<<< HEAD
-									<li>Defined in <a href="https://github.com/JegoYann/wakanda-api-reference/blob/73ad3dc/api/datastore.d.ts#L45">datastore.d.ts:45</a></li>
-=======
-									<li>Defined in <a href="https://github.com/JegoYann/wakanda-api-reference/blob/c41574b/api/datastore.d.ts#L44">datastore.d.ts:44</a></li>
->>>>>>> 22ab98231ef1990c7f8aa98675ee4d187241315a
->>>>>>> 25df7eab
+									<li>Defined in <a href="https://github.com/JegoYann/wakanda-api-reference/blob/7356c46/api/datastore.d.ts#L45">datastore.d.ts:45</a></li>
 								</ul>
 							</aside>
 							<div class="tsd-comment tsd-typography">
@@ -455,15 +375,7 @@
 						<li class="tsd-description">
 							<aside class="tsd-sources">
 								<ul>
-<<<<<<< HEAD
-									<li>Defined in <a href="https://github.com/JegoYann/wakanda-api-reference/blob/22ab982/api/datastore.d.ts#L48">datastore.d.ts:48</a></li>
-=======
-<<<<<<< HEAD
-									<li>Defined in <a href="https://github.com/JegoYann/wakanda-api-reference/blob/73ad3dc/api/datastore.d.ts#L49">datastore.d.ts:49</a></li>
-=======
-									<li>Defined in <a href="https://github.com/JegoYann/wakanda-api-reference/blob/c41574b/api/datastore.d.ts#L48">datastore.d.ts:48</a></li>
->>>>>>> 22ab98231ef1990c7f8aa98675ee4d187241315a
->>>>>>> 25df7eab
+									<li>Defined in <a href="https://github.com/JegoYann/wakanda-api-reference/blob/7356c46/api/datastore.d.ts#L49">datastore.d.ts:49</a></li>
 								</ul>
 							</aside>
 							<div class="tsd-comment tsd-typography">
@@ -491,15 +403,7 @@
 						<li class="tsd-description">
 							<aside class="tsd-sources">
 								<ul>
-<<<<<<< HEAD
-									<li>Defined in <a href="https://github.com/JegoYann/wakanda-api-reference/blob/22ab982/api/datastore.d.ts#L52">datastore.d.ts:52</a></li>
-=======
-<<<<<<< HEAD
-									<li>Defined in <a href="https://github.com/JegoYann/wakanda-api-reference/blob/73ad3dc/api/datastore.d.ts#L53">datastore.d.ts:53</a></li>
-=======
-									<li>Defined in <a href="https://github.com/JegoYann/wakanda-api-reference/blob/c41574b/api/datastore.d.ts#L52">datastore.d.ts:52</a></li>
->>>>>>> 22ab98231ef1990c7f8aa98675ee4d187241315a
->>>>>>> 25df7eab
+									<li>Defined in <a href="https://github.com/JegoYann/wakanda-api-reference/blob/7356c46/api/datastore.d.ts#L53">datastore.d.ts:53</a></li>
 								</ul>
 							</aside>
 							<div class="tsd-comment tsd-typography">
@@ -521,15 +425,7 @@
 						<li class="tsd-description">
 							<aside class="tsd-sources">
 								<ul>
-<<<<<<< HEAD
-									<li>Defined in <a href="https://github.com/JegoYann/wakanda-api-reference/blob/22ab982/api/datastore.d.ts#L56">datastore.d.ts:56</a></li>
-=======
-<<<<<<< HEAD
-									<li>Defined in <a href="https://github.com/JegoYann/wakanda-api-reference/blob/73ad3dc/api/datastore.d.ts#L57">datastore.d.ts:57</a></li>
-=======
-									<li>Defined in <a href="https://github.com/JegoYann/wakanda-api-reference/blob/c41574b/api/datastore.d.ts#L56">datastore.d.ts:56</a></li>
->>>>>>> 22ab98231ef1990c7f8aa98675ee4d187241315a
->>>>>>> 25df7eab
+									<li>Defined in <a href="https://github.com/JegoYann/wakanda-api-reference/blob/7356c46/api/datastore.d.ts#L57">datastore.d.ts:57</a></li>
 								</ul>
 							</aside>
 							<div class="tsd-comment tsd-typography">
