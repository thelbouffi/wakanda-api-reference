<!doctype html>
<html class="default no-js">
<head>
	<meta charset="utf-8">
	<meta http-equiv="X-UA-Compatible" content="IE=edge">
	<title>File | </title>
	<meta name="description" content="">
	<meta name="viewport" content="width=device-width, initial-scale=1">
	<link rel="stylesheet" href="../assets/css/main.css">
</head>
<body>
<header>
	<div class="tsd-page-toolbar">
		<div class="container">
			<div class="table-wrap">
				<div class="table-cell" id="tsd-search" data-index="../assets/js/search.js" data-base="..">
					<div class="field">
						<label for="tsd-search-field" class="tsd-widget search no-caption">Search</label>
						<input id="tsd-search-field" type="text" />
					</div>
					<ul class="results">
						<li class="state loading">Preparing search index...</li>
						<li class="state failure">The search index is not available</li>
					</ul>
					<a href="../index.html" class="title"></a>
				</div>
				<div class="table-cell" id="tsd-widgets">
					<div id="tsd-filter">
						<a href="#" class="tsd-widget options no-caption" data-toggle="options">Options</a>
						<div class="tsd-filter-group">
							<div class="tsd-select" id="tsd-filter-visibility">
								<span class="tsd-select-label">All</span>
								<ul class="tsd-select-list">
									<li data-value="public">Public</li>
									<li data-value="protected">Public/Protected</li>
									<li data-value="private" class="selected">All</li>
								</ul>
							</div>
							<input type="checkbox" id="tsd-filter-inherited" checked />
							<label class="tsd-widget" for="tsd-filter-inherited">Inherited</label>
							<input type="checkbox" id="tsd-filter-externals" checked />
							<label class="tsd-widget" for="tsd-filter-externals">Externals</label>
							<input type="checkbox" id="tsd-filter-only-exported" />
							<label class="tsd-widget" for="tsd-filter-only-exported">Only exported</label>
						</div>
					</div>
					<a href="#" class="tsd-widget menu no-caption" data-toggle="menu">Menu</a>
				</div>
			</div>
		</div>
	</div>
	<div class="tsd-page-title">
		<div class="container">
			<ul class="tsd-breadcrumb">
				<li>
					<a href="../globals.html">Globals</a>
				</li>
				<li>
					<a href="file.html">File</a>
				</li>
			</ul>
			<h1>Interface File</h1>
		</div>
	</div>
</header>
<div class="container container-main">
	<div class="row">
		<div class="col-8 col-content">
			<section class="tsd-panel tsd-hierarchy">
				<h3>Hierarchy</h3>
				<ul class="tsd-hierarchy">
					<li>
						<span class="target">File</span>
					</li>
				</ul>
			</section>
			<section class="tsd-panel-group tsd-index-group">
				<h2>Index</h2>
				<section class="tsd-panel tsd-index-panel">
					<div class="tsd-index-content">
						<section class="tsd-index-section tsd-is-external tsd-is-not-exported">
							<h3>Constructors</h3>
							<ul class="tsd-index-list">
								<li class="tsd-kind-constructor tsd-parent-kind-interface tsd-is-external tsd-is-not-exported"><a href="file.html#constructor" class="tsd-kind-icon">constructor</a></li>
							</ul>
						</section>
						<section class="tsd-index-section tsd-is-external tsd-is-not-exported">
							<h3>Methods</h3>
							<ul class="tsd-index-list">
								<li class="tsd-kind-method tsd-parent-kind-interface tsd-is-external tsd-is-not-exported"><a href="file.html#isfile" class="tsd-kind-icon">is<wbr>File</a></li>
							</ul>
						</section>
					</div>
				</section>
			</section>
			<section class="tsd-panel-group tsd-member-group tsd-is-external tsd-is-not-exported">
				<h2>Constructors</h2>
				<section class="tsd-panel tsd-member tsd-kind-constructor tsd-parent-kind-interface tsd-is-external tsd-is-not-exported">
					<a name="constructor" class="tsd-anchor"></a>
					<h3>constructor</h3>
					<ul class="tsd-signatures tsd-kind-constructor tsd-parent-kind-interface tsd-is-external tsd-is-not-exported">
						<li class="tsd-signature tsd-kind-icon">new <wbr>File<span class="tsd-signature-symbol">(</span>path<span class="tsd-signature-symbol">: </span><span class="tsd-signature-type">String</span><span class="tsd-signature-symbol">)</span><span class="tsd-signature-symbol">: </span><a href="wakfileinstance.html" class="tsd-signature-type">WAKFileInstance</a></li>
						<li class="tsd-signature tsd-kind-icon">new <wbr>File<span class="tsd-signature-symbol">(</span>folder<span class="tsd-signature-symbol">: </span><a href="wakfolderinstance.html" class="tsd-signature-type">WAKFolderInstance</a>, fileName<span class="tsd-signature-symbol">: </span><span class="tsd-signature-type">String</span><span class="tsd-signature-symbol">)</span><span class="tsd-signature-symbol">: </span><a href="wakfileinstance.html" class="tsd-signature-type">WAKFileInstance</a></li>
					</ul>
					<ul class="tsd-descriptions">
						<li class="tsd-description">
							<aside class="tsd-sources">
								<ul>
<<<<<<< HEAD
									<li>Defined in <a href="https://github.com/JegoYann/wakanda-api-reference/blob/22ab982/api/file.d.ts#L4">file.d.ts:4</a></li>
=======
<<<<<<< HEAD
									<li>Defined in <a href="https://github.com/JegoYann/wakanda-api-reference/blob/73ad3dc/api/file.d.ts#L5">file.d.ts:5</a></li>
=======
									<li>Defined in <a href="https://github.com/JegoYann/wakanda-api-reference/blob/c41574b/api/file.d.ts#L5">file.d.ts:5</a></li>
>>>>>>> 22ab98231ef1990c7f8aa98675ee4d187241315a
>>>>>>> 25df7eab
								</ul>
							</aside>
							<div class="tsd-comment tsd-typography">
								<div class="lead">
									<p>References a file.
									The file does not have to exist.</p>
								</div>
								<h4 id="example-1-get-a-reference-to-an-existing-file">Example 1: Get a reference to an existing file</h4>
								<pre><code>var myFile = <span class="hljs-keyword">new</span> <span class="hljs-built_in">File</span>( <span class="hljs-string">'PROJECT/backend/bootstrap.js'</span> );
console.log( myFile.<span class="hljs-built_in">exists</span> );
<span class="hljs-comment">// true</span>
</code></pre><h4 id="example-2-get-a-reference-to-a-missing-file">Example 2: Get a reference to a missing file</h4>
								<pre><code>var myFile = <span class="hljs-keyword">new</span> <span class="hljs-keyword">File</span>( <span class="hljs-symbol">'PROJECT</span>/backend/<span class="hljs-keyword">file</span>-<span class="hljs-keyword">to</span>-create.js' );
console.log( myFile.exists );
// <span class="hljs-literal">false</span>
</code></pre>
							</div>
							<h4 class="tsd-parameters-title">Parameters</h4>
							<ul class="tsd-parameters">
								<li>
									<h5>path: <span class="tsd-signature-type">String</span></h5>
									<div class="tsd-comment tsd-typography">
										<div class="lead">
											<p>Absolute path of the file to reference.</p>
										</div>
									</div>
								</li>
							</ul>
							<h4 class="tsd-returns-title">Returns <a href="wakfileinstance.html" class="tsd-signature-type">WAKFileInstance</a></h4>
						</li>
						<li class="tsd-description">
							<aside class="tsd-sources">
								<ul>
<<<<<<< HEAD
									<li>Defined in <a href="https://github.com/JegoYann/wakanda-api-reference/blob/22ab982/api/file.d.ts#L25">file.d.ts:25</a></li>
=======
<<<<<<< HEAD
									<li>Defined in <a href="https://github.com/JegoYann/wakanda-api-reference/blob/73ad3dc/api/file.d.ts#L26">file.d.ts:26</a></li>
=======
									<li>Defined in <a href="https://github.com/JegoYann/wakanda-api-reference/blob/c41574b/api/file.d.ts#L26">file.d.ts:26</a></li>
>>>>>>> 22ab98231ef1990c7f8aa98675ee4d187241315a
>>>>>>> 25df7eab
								</ul>
							</aside>
							<div class="tsd-comment tsd-typography">
								<div class="lead">
									<p>References a file.
									The file does not have to exist.</p>
								</div>
								<h4 id="example-1-get-a-reference-to-an-existing-file">Example 1: Get a reference to an existing file</h4>
								<pre><code><span class="hljs-keyword">var</span> myFolder = <span class="hljs-keyword">new</span> <span class="hljs-type">Folder</span>( <span class="hljs-string">'PROJECT/backend/'</span> );
<span class="hljs-keyword">var</span> myFile = <span class="hljs-keyword">new</span> <span class="hljs-type">File</span>( myFolder, <span class="hljs-string">'bootstrap.js'</span> );
console.log( myFile.exists );
<span class="hljs-comment">// true</span>
</code></pre><h4 id="example-2-get-a-reference-to-a-missing-file">Example 2: Get a reference to a missing file</h4>
								<pre><code><span class="hljs-keyword">var</span> myFolder = <span class="hljs-keyword">new</span> <span class="hljs-type">Folder</span>( <span class="hljs-string">'PROJECT/backend/'</span> );
<span class="hljs-keyword">var</span> myFile = <span class="hljs-keyword">new</span> <span class="hljs-type">File</span>( myFolder, <span class="hljs-string">'file-to-create.js'</span> );
console.log( myFile.exists );
<span class="hljs-comment">// false</span>
</code></pre>
							</div>
							<h4 class="tsd-parameters-title">Parameters</h4>
							<ul class="tsd-parameters">
								<li>
									<h5>folder: <a href="wakfolderinstance.html" class="tsd-signature-type">WAKFolderInstance</a></h5>
									<div class="tsd-comment tsd-typography">
										<div class="lead">
											<p>Folder containing the file</p>
										</div>
									</div>
								</li>
								<li>
									<h5>fileName: <span class="tsd-signature-type">String</span></h5>
									<div class="tsd-comment tsd-typography">
										<div class="lead">
											<p>Name of the file to reference in the folder path</p>
										</div>
									</div>
								</li>
							</ul>
							<h4 class="tsd-returns-title">Returns <a href="wakfileinstance.html" class="tsd-signature-type">WAKFileInstance</a></h4>
						</li>
					</ul>
				</section>
			</section>
			<section class="tsd-panel-group tsd-member-group tsd-is-external tsd-is-not-exported">
<<<<<<< HEAD
				<h2>Methods</h2>
=======
				<h2>Properties</h2>
				<section class="tsd-panel tsd-member tsd-kind-property tsd-parent-kind-interface tsd-is-external tsd-is-not-exported">
					<a name="creationdate" class="tsd-anchor"></a>
					<h3>creation<wbr>Date</h3>
					<div class="tsd-signature tsd-kind-icon">creation<wbr>Date<span class="tsd-signature-symbol">:</span> <span class="tsd-signature-type">Date</span></div>
					<aside class="tsd-sources">
						<ul>
<<<<<<< HEAD
							<li>Defined in <a href="https://github.com/JegoYann/wakanda-api-reference/blob/73ad3dc/api/file.d.ts#L54">file.d.ts:54</a></li>
=======
							<li>Defined in <a href="https://github.com/JegoYann/wakanda-api-reference/blob/c41574b/api/file.d.ts#L54">file.d.ts:54</a></li>
>>>>>>> 22ab98231ef1990c7f8aa98675ee4d187241315a
						</ul>
					</aside>
					<div class="tsd-comment tsd-typography">
						<div class="lead">
							<p>Creation date for the file.</p>
						</div>
					</div>
				</section>
				<section class="tsd-panel tsd-member tsd-kind-property tsd-parent-kind-interface tsd-is-external tsd-is-not-exported">
					<a name="exists" class="tsd-anchor"></a>
					<h3>exists</h3>
					<div class="tsd-signature tsd-kind-icon">exists<span class="tsd-signature-symbol">:</span> <span class="tsd-signature-type">Boolean</span></div>
					<aside class="tsd-sources">
						<ul>
<<<<<<< HEAD
							<li>Defined in <a href="https://github.com/JegoYann/wakanda-api-reference/blob/73ad3dc/api/file.d.ts#L58">file.d.ts:58</a></li>
=======
							<li>Defined in <a href="https://github.com/JegoYann/wakanda-api-reference/blob/c41574b/api/file.d.ts#L58">file.d.ts:58</a></li>
>>>>>>> 22ab98231ef1990c7f8aa98675ee4d187241315a
						</ul>
					</aside>
					<div class="tsd-comment tsd-typography">
						<div class="lead">
							<p><code>true</code> if the file exists at the defined path, <code>false</code> otherwise.</p>
						</div>
					</div>
				</section>
				<section class="tsd-panel tsd-member tsd-kind-property tsd-parent-kind-interface tsd-is-external tsd-is-not-exported">
					<a name="extension" class="tsd-anchor"></a>
					<h3>extension</h3>
					<div class="tsd-signature tsd-kind-icon">extension<span class="tsd-signature-symbol">:</span> <span class="tsd-signature-type">String</span></div>
					<aside class="tsd-sources">
						<ul>
<<<<<<< HEAD
							<li>Defined in <a href="https://github.com/JegoYann/wakanda-api-reference/blob/73ad3dc/api/file.d.ts#L62">file.d.ts:62</a></li>
=======
							<li>Defined in <a href="https://github.com/JegoYann/wakanda-api-reference/blob/c41574b/api/file.d.ts#L62">file.d.ts:62</a></li>
>>>>>>> 22ab98231ef1990c7f8aa98675ee4d187241315a
						</ul>
					</aside>
					<div class="tsd-comment tsd-typography">
						<div class="lead">
							<p>File extension.</p>
						</div>
					</div>
				</section>
				<section class="tsd-panel tsd-member tsd-kind-property tsd-parent-kind-interface tsd-is-external tsd-is-not-exported">
					<a name="lastmodifieddate" class="tsd-anchor"></a>
					<h3>last<wbr>Modified<wbr>Date</h3>
					<div class="tsd-signature tsd-kind-icon">last<wbr>Modified<wbr>Date<span class="tsd-signature-symbol">:</span> <span class="tsd-signature-type">any</span></div>
					<aside class="tsd-sources">
						<ul>
<<<<<<< HEAD
							<li>Defined in <a href="https://github.com/JegoYann/wakanda-api-reference/blob/73ad3dc/api/file.d.ts#L70">file.d.ts:70</a></li>
=======
							<li>Defined in <a href="https://github.com/JegoYann/wakanda-api-reference/blob/c41574b/api/file.d.ts#L70">file.d.ts:70</a></li>
>>>>>>> 22ab98231ef1990c7f8aa98675ee4d187241315a
						</ul>
					</aside>
					<div class="tsd-comment tsd-typography">
						<div class="lead">
							<p>Last modification date for the file if any.</p>
						</div>
					</div>
				</section>
				<section class="tsd-panel tsd-member tsd-kind-property tsd-parent-kind-interface tsd-is-external tsd-is-not-exported">
					<a name="name" class="tsd-anchor"></a>
					<h3>name</h3>
					<div class="tsd-signature tsd-kind-icon">name<span class="tsd-signature-symbol">:</span> <span class="tsd-signature-type">string</span></div>
					<aside class="tsd-sources">
						<ul>
<<<<<<< HEAD
							<li>Defined in <a href="https://github.com/JegoYann/wakanda-api-reference/blob/73ad3dc/api/file.d.ts#L74">file.d.ts:74</a></li>
=======
							<li>Defined in <a href="https://github.com/JegoYann/wakanda-api-reference/blob/c41574b/api/file.d.ts#L74">file.d.ts:74</a></li>
>>>>>>> 22ab98231ef1990c7f8aa98675ee4d187241315a
						</ul>
					</aside>
					<div class="tsd-comment tsd-typography">
						<div class="lead">
							<p>Name of the file with the extension and without the path.</p>
						</div>
					</div>
				</section>
				<section class="tsd-panel tsd-member tsd-kind-property tsd-parent-kind-interface tsd-is-external tsd-is-not-exported">
					<a name="namenoext" class="tsd-anchor"></a>
					<h3>name<wbr>NoExt</h3>
					<div class="tsd-signature tsd-kind-icon">name<wbr>NoExt<span class="tsd-signature-symbol">:</span> <span class="tsd-signature-type">String</span></div>
					<aside class="tsd-sources">
						<ul>
<<<<<<< HEAD
							<li>Defined in <a href="https://github.com/JegoYann/wakanda-api-reference/blob/73ad3dc/api/file.d.ts#L78">file.d.ts:78</a></li>
=======
							<li>Defined in <a href="https://github.com/JegoYann/wakanda-api-reference/blob/c41574b/api/file.d.ts#L78">file.d.ts:78</a></li>
>>>>>>> 22ab98231ef1990c7f8aa98675ee4d187241315a
						</ul>
					</aside>
					<div class="tsd-comment tsd-typography">
						<div class="lead">
							<p>Name of the file without the extension.</p>
						</div>
					</div>
				</section>
				<section class="tsd-panel tsd-member tsd-kind-property tsd-parent-kind-interface tsd-is-external tsd-is-not-exported">
					<a name="parent" class="tsd-anchor"></a>
					<h3>parent</h3>
					<div class="tsd-signature tsd-kind-icon">parent<span class="tsd-signature-symbol">:</span> <a href="folder.html" class="tsd-signature-type">Folder</a></div>
					<aside class="tsd-sources">
						<ul>
<<<<<<< HEAD
							<li>Defined in <a href="https://github.com/JegoYann/wakanda-api-reference/blob/73ad3dc/api/file.d.ts#L82">file.d.ts:82</a></li>
=======
							<li>Defined in <a href="https://github.com/JegoYann/wakanda-api-reference/blob/c41574b/api/file.d.ts#L82">file.d.ts:82</a></li>
>>>>>>> 22ab98231ef1990c7f8aa98675ee4d187241315a
						</ul>
					</aside>
					<div class="tsd-comment tsd-typography">
						<div class="lead">
							<p>Parent folder of the file.</p>
						</div>
					</div>
				</section>
				<section class="tsd-panel tsd-member tsd-kind-property tsd-parent-kind-interface tsd-is-external tsd-is-not-exported">
					<a name="path" class="tsd-anchor"></a>
					<h3>path</h3>
					<div class="tsd-signature tsd-kind-icon">path<span class="tsd-signature-symbol">:</span> <span class="tsd-signature-type">String</span></div>
					<aside class="tsd-sources">
						<ul>
<<<<<<< HEAD
							<li>Defined in <a href="https://github.com/JegoYann/wakanda-api-reference/blob/73ad3dc/api/file.d.ts#L86">file.d.ts:86</a></li>
=======
							<li>Defined in <a href="https://github.com/JegoYann/wakanda-api-reference/blob/c41574b/api/file.d.ts#L86">file.d.ts:86</a></li>
>>>>>>> 22ab98231ef1990c7f8aa98675ee4d187241315a
						</ul>
					</aside>
					<div class="tsd-comment tsd-typography">
						<div class="lead">
							<p>Full path of the file.</p>
						</div>
					</div>
				</section>
				<section class="tsd-panel tsd-member tsd-kind-property tsd-parent-kind-interface tsd-is-external tsd-is-not-exported">
					<a name="readonly" class="tsd-anchor"></a>
					<h3>read<wbr>Only</h3>
					<div class="tsd-signature tsd-kind-icon">read<wbr>Only<span class="tsd-signature-symbol">:</span> <span class="tsd-signature-type">Boolean</span></div>
					<aside class="tsd-sources">
						<ul>
<<<<<<< HEAD
							<li>Defined in <a href="https://github.com/JegoYann/wakanda-api-reference/blob/73ad3dc/api/file.d.ts#L90">file.d.ts:90</a></li>
=======
							<li>Defined in <a href="https://github.com/JegoYann/wakanda-api-reference/blob/c41574b/api/file.d.ts#L90">file.d.ts:90</a></li>
>>>>>>> 22ab98231ef1990c7f8aa98675ee4d187241315a
						</ul>
					</aside>
					<div class="tsd-comment tsd-typography">
						<div class="lead">
							<p><code>true</code> if the file is read only, <code>false</code> otherwise.</p>
						</div>
					</div>
				</section>
				<section class="tsd-panel tsd-member tsd-kind-property tsd-parent-kind-interface tsd-is-inherited tsd-is-external tsd-is-not-exported">
					<a name="size" class="tsd-anchor"></a>
					<h3>size</h3>
					<div class="tsd-signature tsd-kind-icon">size<span class="tsd-signature-symbol">:</span> <span class="tsd-signature-type">number</span></div>
					<aside class="tsd-sources">
						<p>Inherited from <a href="blob.html">Blob</a>.<a href="blob.html#size">size</a></p>
						<ul>
<<<<<<< HEAD
							<li>Defined in <a href="https://github.com/JegoYann/wakanda-api-reference/blob/73ad3dc/api/blob.d.ts#L22">blob.d.ts:22</a></li>
=======
							<li>Defined in <a href="https://github.com/JegoYann/wakanda-api-reference/blob/c41574b/api/blob.d.ts#L22">blob.d.ts:22</a></li>
>>>>>>> 22ab98231ef1990c7f8aa98675ee4d187241315a
						</ul>
					</aside>
					<div class="tsd-comment tsd-typography">
						<div class="lead">
							<p>Size of the Blob in bytes.</p>
						</div>
					</div>
				</section>
				<section class="tsd-panel tsd-member tsd-kind-property tsd-parent-kind-interface tsd-is-inherited tsd-is-external tsd-is-not-exported">
					<a name="type" class="tsd-anchor"></a>
					<h3>type</h3>
					<div class="tsd-signature tsd-kind-icon">type<span class="tsd-signature-symbol">:</span> <span class="tsd-signature-type">string</span></div>
					<aside class="tsd-sources">
						<p>Inherited from <a href="blob.html">Blob</a>.<a href="blob.html#type">type</a></p>
						<ul>
<<<<<<< HEAD
							<li>Defined in <a href="https://github.com/JegoYann/wakanda-api-reference/blob/73ad3dc/api/blob.d.ts#L26">blob.d.ts:26</a></li>
=======
							<li>Defined in <a href="https://github.com/JegoYann/wakanda-api-reference/blob/c41574b/api/blob.d.ts#L26">blob.d.ts:26</a></li>
>>>>>>> 22ab98231ef1990c7f8aa98675ee4d187241315a
						</ul>
					</aside>
					<div class="tsd-comment tsd-typography">
						<div class="lead">
							<p>Media type of the Blob expressed as MIME or &quot;&quot; if unknown.</p>
						</div>
					</div>
				</section>
				<section class="tsd-panel tsd-member tsd-kind-property tsd-parent-kind-interface tsd-is-external tsd-is-not-exported">
					<a name="visible" class="tsd-anchor"></a>
					<h3>visible</h3>
					<div class="tsd-signature tsd-kind-icon">visible<span class="tsd-signature-symbol">:</span> <span class="tsd-signature-type">Boolean</span></div>
					<aside class="tsd-sources">
						<ul>
<<<<<<< HEAD
							<li>Defined in <a href="https://github.com/JegoYann/wakanda-api-reference/blob/73ad3dc/api/file.d.ts#L94">file.d.ts:94</a></li>
=======
							<li>Defined in <a href="https://github.com/JegoYann/wakanda-api-reference/blob/c41574b/api/file.d.ts#L94">file.d.ts:94</a></li>
>>>>>>> 22ab98231ef1990c7f8aa98675ee4d187241315a
						</ul>
					</aside>
					<div class="tsd-comment tsd-typography">
						<div class="lead">
							<p><code>true</code> if the file is visible, <code>false</code> otherwise.</p>
						</div>
					</div>
				</section>
			</section>
			<section class="tsd-panel-group tsd-member-group tsd-is-external tsd-is-not-exported">
				<h2>Methods</h2>
				<section class="tsd-panel tsd-member tsd-kind-method tsd-parent-kind-interface tsd-is-inherited tsd-is-external tsd-is-not-exported">
					<a name="copyto" class="tsd-anchor"></a>
					<h3>copy<wbr>To</h3>
					<ul class="tsd-signatures tsd-kind-method tsd-parent-kind-interface tsd-is-inherited tsd-is-external tsd-is-not-exported">
						<li class="tsd-signature tsd-kind-icon">copy<wbr>To<span class="tsd-signature-symbol">(</span>destination<span class="tsd-signature-symbol">: </span><span class="tsd-signature-type">String</span>, overwrite<span class="tsd-signature-symbol">?: </span><span class="tsd-signature-type">Boolean</span><span class="tsd-signature-symbol">)</span><span class="tsd-signature-symbol">: </span><span class="tsd-signature-type">void</span></li>
						<li class="tsd-signature tsd-kind-icon">copy<wbr>To<span class="tsd-signature-symbol">(</span>destination<span class="tsd-signature-symbol">: </span><a href="file.html" class="tsd-signature-type">File</a>, overwrite<span class="tsd-signature-symbol">?: </span><span class="tsd-signature-type">Boolean</span><span class="tsd-signature-symbol">)</span><span class="tsd-signature-symbol">: </span><span class="tsd-signature-type">void</span></li>
					</ul>
					<ul class="tsd-descriptions">
						<li class="tsd-description">
							<aside class="tsd-sources">
								<p>Inherited from <a href="blob.html">Blob</a>.<a href="blob.html#copyto">copyTo</a></p>
								<ul>
<<<<<<< HEAD
									<li>Defined in <a href="https://github.com/JegoYann/wakanda-api-reference/blob/73ad3dc/api/blob.d.ts#L47">blob.d.ts:47</a></li>
=======
									<li>Defined in <a href="https://github.com/JegoYann/wakanda-api-reference/blob/c41574b/api/blob.d.ts#L47">blob.d.ts:47</a></li>
>>>>>>> 22ab98231ef1990c7f8aa98675ee4d187241315a
								</ul>
							</aside>
							<div class="tsd-comment tsd-typography">
								<div class="lead">
									<p>Copies the blob into a file.</p>
								</div>
								<h4 id="example-1-copy-a-blob">Example 1: Copy a blob</h4>
								<pre><code><span class="hljs-keyword">var</span> myBlob = <span class="hljs-keyword">new</span> <span class="hljs-type">Blob</span>( <span class="hljs-number">20</span> );
myBlob.copyTo( <span class="hljs-string">'PROJECT/backend/blob_copy.js'</span> );
</code></pre><h4 id="example-2-copy-a-file-object">Example 2: Copy a file object</h4>
								<pre><code><span class="hljs-comment">// Get a file. File object can be manipulate as a Blob</span>
<span class="hljs-keyword">var</span> myFile = <span class="hljs-keyword">new</span> <span class="hljs-type">File</span>( <span class="hljs-string">'PROJECT/backend/bootstrap.js'</span> );
<span class="hljs-comment">// Copy the file using the Blob api</span>
myFile.copyTo( <span class="hljs-string">'PROJECT/backend/bootstrap_copy.js'</span> );
</code></pre>
							</div>
							<h4 class="tsd-parameters-title">Parameters</h4>
							<ul class="tsd-parameters">
								<li>
									<h5>destination: <span class="tsd-signature-type">String</span></h5>
									<div class="tsd-comment tsd-typography">
										<p>Destination file</p>
									</div>
								</li>
								<li>
									<h5><span class="tsd-flag ts-flagOptional">Optional</span> overwrite: <span class="tsd-signature-type">Boolean</span></h5>
									<div class="tsd-comment tsd-typography">
										<p><code>true</code> to override existing file if any, <code>false</code> otherwise</p>
									</div>
								</li>
							</ul>
							<h4 class="tsd-returns-title">Returns <span class="tsd-signature-type">void</span></h4>
						</li>
						<li class="tsd-description">
							<aside class="tsd-sources">
								<p>Inherited from <a href="blob.html">Blob</a>.<a href="blob.html#copyto">copyTo</a></p>
								<ul>
<<<<<<< HEAD
									<li>Defined in <a href="https://github.com/JegoYann/wakanda-api-reference/blob/73ad3dc/api/blob.d.ts#L70">blob.d.ts:70</a></li>
=======
									<li>Defined in <a href="https://github.com/JegoYann/wakanda-api-reference/blob/c41574b/api/blob.d.ts#L70">blob.d.ts:70</a></li>
>>>>>>> 22ab98231ef1990c7f8aa98675ee4d187241315a
								</ul>
							</aside>
							<div class="tsd-comment tsd-typography">
								<div class="lead">
									<p>Copies the blob into a file.</p>
								</div>
								<h4 id="example-1-copy-a-blob">Example 1: Copy a blob</h4>
								<pre><code><span class="hljs-keyword">var</span> myFile = <span class="hljs-keyword">new</span> <span class="hljs-type">File</span>( <span class="hljs-string">'PROJECT/backend/blob_copy.js'</span> )
<span class="hljs-keyword">var</span> myBlob = <span class="hljs-keyword">new</span> <span class="hljs-type">Blob</span>( <span class="hljs-number">20</span> );
myBlob.copyTo( myFile );
</code></pre><h4 id="example-2-copy-a-file-object">Example 2: Copy a file object</h4>
								<pre><code><span class="hljs-comment">// Get a file. File object can be manipulate as a Blob</span>
<span class="hljs-keyword">var</span> myFile = <span class="hljs-keyword">new</span> <span class="hljs-type">File</span>( <span class="hljs-string">'PROJECT/backend/bootstrap.js'</span> );
<span class="hljs-keyword">var</span> myFileCopy = <span class="hljs-keyword">new</span> <span class="hljs-type">File</span>( <span class="hljs-string">'PROJECT/backend/bootstrap_copy.js'</span> );
<span class="hljs-comment">// Copy the file using the Blob api</span>
myFile.copyTo( myFileCopy );
</code></pre>
							</div>
							<h4 class="tsd-parameters-title">Parameters</h4>
							<ul class="tsd-parameters">
								<li>
									<h5>destination: <a href="file.html" class="tsd-signature-type">File</a></h5>
									<div class="tsd-comment tsd-typography">
										<p>Destination file</p>
									</div>
								</li>
								<li>
									<h5><span class="tsd-flag ts-flagOptional">Optional</span> overwrite: <span class="tsd-signature-type">Boolean</span></h5>
									<div class="tsd-comment tsd-typography">
										<p><code>true</code> to override existing file if any, <code>false</code> otherwise</p>
									</div>
								</li>
							</ul>
							<h4 class="tsd-returns-title">Returns <span class="tsd-signature-type">void</span></h4>
						</li>
					</ul>
				</section>
				<section class="tsd-panel tsd-member tsd-kind-method tsd-parent-kind-interface tsd-is-external tsd-is-not-exported">
					<a name="create" class="tsd-anchor"></a>
					<h3>create</h3>
					<ul class="tsd-signatures tsd-kind-method tsd-parent-kind-interface tsd-is-external tsd-is-not-exported">
						<li class="tsd-signature tsd-kind-icon">create<span class="tsd-signature-symbol">(</span><span class="tsd-signature-symbol">)</span><span class="tsd-signature-symbol">: </span><span class="tsd-signature-type">Boolean</span></li>
					</ul>
					<ul class="tsd-descriptions">
						<li class="tsd-description">
							<aside class="tsd-sources">
								<ul>
<<<<<<< HEAD
									<li>Defined in <a href="https://github.com/JegoYann/wakanda-api-reference/blob/73ad3dc/api/file.d.ts#L108">file.d.ts:108</a></li>
=======
									<li>Defined in <a href="https://github.com/JegoYann/wakanda-api-reference/blob/c41574b/api/file.d.ts#L108">file.d.ts:108</a></li>
>>>>>>> 22ab98231ef1990c7f8aa98675ee4d187241315a
								</ul>
							</aside>
							<div class="tsd-comment tsd-typography">
								<div class="lead">
									<p>Creates a new file on disk.</p>
								</div>
								<pre><code><span class="hljs-keyword">var</span> myFile = <span class="hljs-keyword">new</span> <span class="hljs-type">File</span>( <span class="hljs-string">'PROJECT/backend/my-created-file.js'</span> );
<span class="hljs-keyword">var</span> myResult = myFile.create();
console.log( myResult );
<span class="hljs-comment">// true</span>
</code></pre>
								<dl class="tsd-comment-tags">
									<dt>throws</dt>
									<dd><p>An error if something goes wrong: file already exists, invalid path, ...</p>
									</dd>
								</dl>
							</div>
							<h4 class="tsd-returns-title">Returns <span class="tsd-signature-type">Boolean</span></h4>
							<p><code>true</code> if the file is well created</p>
						</li>
					</ul>
				</section>
				<section class="tsd-panel tsd-member tsd-kind-method tsd-parent-kind-interface tsd-is-external tsd-is-not-exported">
					<a name="getfreespace" class="tsd-anchor"></a>
					<h3>get<wbr>Free<wbr>Space</h3>
					<ul class="tsd-signatures tsd-kind-method tsd-parent-kind-interface tsd-is-external tsd-is-not-exported">
						<li class="tsd-signature tsd-kind-icon">get<wbr>Free<wbr>Space<span class="tsd-signature-symbol">(</span>quotas<span class="tsd-signature-symbol">?: </span><span class="tsd-signature-type">Boolean</span><span class="tsd-signature-symbol">)</span><span class="tsd-signature-symbol">: </span><span class="tsd-signature-type">Number</span></li>
					</ul>
					<ul class="tsd-descriptions">
						<li class="tsd-description">
							<aside class="tsd-sources">
								<ul>
<<<<<<< HEAD
									<li>Defined in <a href="https://github.com/JegoYann/wakanda-api-reference/blob/73ad3dc/api/file.d.ts#L113">file.d.ts:113</a></li>
=======
									<li>Defined in <a href="https://github.com/JegoYann/wakanda-api-reference/blob/c41574b/api/file.d.ts#L113">file.d.ts:113</a></li>
>>>>>>> 22ab98231ef1990c7f8aa98675ee4d187241315a
								</ul>
							</aside>
							<div class="tsd-comment tsd-typography">
								<div class="lead">
									<p>Returns the size of the free space (expressed in bytes) available on the volume where the File object is stored.</p>
								</div>
							</div>
							<h4 class="tsd-parameters-title">Parameters</h4>
							<ul class="tsd-parameters">
								<li>
									<h5><span class="tsd-flag ts-flagOptional">Optional</span> quotas: <span class="tsd-signature-type">Boolean</span></h5>
									<div class="tsd-comment tsd-typography">
										<p>(default: <code>true</code>) <code>true</code> if consider the whole volume, <code>false</code> if consider only the allowed size for the quota</p>
									</div>
								</li>
							</ul>
							<h4 class="tsd-returns-title">Returns <span class="tsd-signature-type">Number</span></h4>
						</li>
					</ul>
				</section>
				<section class="tsd-panel tsd-member tsd-kind-method tsd-parent-kind-interface tsd-is-external tsd-is-not-exported">
					<a name="geturl" class="tsd-anchor"></a>
					<h3>getURL</h3>
					<ul class="tsd-signatures tsd-kind-method tsd-parent-kind-interface tsd-is-external tsd-is-not-exported">
						<li class="tsd-signature tsd-kind-icon">getURL<span class="tsd-signature-symbol">(</span>encoding<span class="tsd-signature-symbol">?: </span><span class="tsd-signature-type">Boolean</span><span class="tsd-signature-symbol">)</span><span class="tsd-signature-symbol">: </span><span class="tsd-signature-type">String</span></li>
					</ul>
					<ul class="tsd-descriptions">
						<li class="tsd-description">
							<aside class="tsd-sources">
								<ul>
<<<<<<< HEAD
									<li>Defined in <a href="https://github.com/JegoYann/wakanda-api-reference/blob/73ad3dc/api/file.d.ts#L118">file.d.ts:118</a></li>
=======
									<li>Defined in <a href="https://github.com/JegoYann/wakanda-api-reference/blob/c41574b/api/file.d.ts#L118">file.d.ts:118</a></li>
>>>>>>> 22ab98231ef1990c7f8aa98675ee4d187241315a
								</ul>
							</aside>
							<div class="tsd-comment tsd-typography">
								<div class="lead">
									<p>Returns the absolute URL of the File object.</p>
								</div>
							</div>
							<h4 class="tsd-parameters-title">Parameters</h4>
							<ul class="tsd-parameters">
								<li>
									<h5><span class="tsd-flag ts-flagOptional">Optional</span> encoding: <span class="tsd-signature-type">Boolean</span></h5>
									<div class="tsd-comment tsd-typography">
										<p>(default: <code>false</code>) <code>true</code> if encode the url, <code>false</code> otherwise.</p>
									</div>
								</li>
							</ul>
							<h4 class="tsd-returns-title">Returns <span class="tsd-signature-type">String</span></h4>
						</li>
					</ul>
				</section>
				<section class="tsd-panel tsd-member tsd-kind-method tsd-parent-kind-interface tsd-is-external tsd-is-not-exported">
					<a name="getvolumesize" class="tsd-anchor"></a>
					<h3>get<wbr>Volume<wbr>Size</h3>
					<ul class="tsd-signatures tsd-kind-method tsd-parent-kind-interface tsd-is-external tsd-is-not-exported">
						<li class="tsd-signature tsd-kind-icon">get<wbr>Volume<wbr>Size<span class="tsd-signature-symbol">(</span><span class="tsd-signature-symbol">)</span><span class="tsd-signature-symbol">: </span><span class="tsd-signature-type">Number</span></li>
					</ul>
					<ul class="tsd-descriptions">
						<li class="tsd-description">
							<aside class="tsd-sources">
								<ul>
<<<<<<< HEAD
									<li>Defined in <a href="https://github.com/JegoYann/wakanda-api-reference/blob/73ad3dc/api/file.d.ts#L122">file.d.ts:122</a></li>
=======
									<li>Defined in <a href="https://github.com/JegoYann/wakanda-api-reference/blob/c41574b/api/file.d.ts#L122">file.d.ts:122</a></li>
>>>>>>> 22ab98231ef1990c7f8aa98675ee4d187241315a
								</ul>
							</aside>
							<div class="tsd-comment tsd-typography">
								<div class="lead">
									<p>Returns the total size (expressed in bytes) of the volume where the File object is stored.</p>
								</div>
							</div>
							<h4 class="tsd-returns-title">Returns <span class="tsd-signature-type">Number</span></h4>
						</li>
					</ul>
				</section>
>>>>>>> 25df7eab
				<section class="tsd-panel tsd-member tsd-kind-method tsd-parent-kind-interface tsd-is-external tsd-is-not-exported">
					<a name="isfile" class="tsd-anchor"></a>
					<h3>is<wbr>File</h3>
					<ul class="tsd-signatures tsd-kind-method tsd-parent-kind-interface tsd-is-external tsd-is-not-exported">
						<li class="tsd-signature tsd-kind-icon">is<wbr>File<span class="tsd-signature-symbol">(</span>path<span class="tsd-signature-symbol">: </span><span class="tsd-signature-type">String</span><span class="tsd-signature-symbol">)</span><span class="tsd-signature-symbol">: </span><span class="tsd-signature-type">Boolean</span></li>
					</ul>
					<ul class="tsd-descriptions">
						<li class="tsd-description">
							<aside class="tsd-sources">
								<ul>
<<<<<<< HEAD
									<li>Defined in <a href="https://github.com/JegoYann/wakanda-api-reference/blob/22ab982/api/file.d.ts#L62">file.d.ts:62</a></li>
=======
<<<<<<< HEAD
									<li>Defined in <a href="https://github.com/JegoYann/wakanda-api-reference/blob/73ad3dc/api/file.d.ts#L135">file.d.ts:135</a></li>
=======
									<li>Defined in <a href="https://github.com/JegoYann/wakanda-api-reference/blob/c41574b/api/file.d.ts#L135">file.d.ts:135</a></li>
>>>>>>> 22ab98231ef1990c7f8aa98675ee4d187241315a
>>>>>>> 25df7eab
								</ul>
							</aside>
							<div class="tsd-comment tsd-typography">
								<div class="lead">
									<p>Check if the path references a file.</p>
								</div>
								<pre><code><span class="hljs-keyword">var</span> myIsFile = <span class="hljs-keyword">File</span>.isFile( 'PROJECT/backend/<span class="hljs-keyword">bootstrap</span>.js' );
console.<span class="hljs-built_in">log</span>( myIsFile );
<span class="hljs-comment">// true</span>
</code></pre>
							</div>
							<h4 class="tsd-parameters-title">Parameters</h4>
							<ul class="tsd-parameters">
								<li>
									<h5>path: <span class="tsd-signature-type">String</span></h5>
									<div class="tsd-comment tsd-typography">
										<p>Absolute path to a file</p>
									</div>
								</li>
							</ul>
							<h4 class="tsd-returns-title">Returns <span class="tsd-signature-type">Boolean</span></h4>
							<p><code>true</code> is the path references a file, <code>false</code> otherwise.</p>
						</li>
					</ul>
				</section>
<<<<<<< HEAD
=======
				<section class="tsd-panel tsd-member tsd-kind-method tsd-parent-kind-interface tsd-is-external tsd-is-not-exported">
					<a name="moveto" class="tsd-anchor"></a>
					<h3>move<wbr>To</h3>
					<ul class="tsd-signatures tsd-kind-method tsd-parent-kind-interface tsd-is-external tsd-is-not-exported">
						<li class="tsd-signature tsd-kind-icon">move<wbr>To<span class="tsd-signature-symbol">(</span>file<span class="tsd-signature-symbol">: </span><a href="file.html" class="tsd-signature-type">File</a>, overwrite<span class="tsd-signature-symbol">?: </span><span class="tsd-signature-type">Boolean</span><span class="tsd-signature-symbol">)</span><span class="tsd-signature-symbol">: </span><span class="tsd-signature-type">void</span></li>
						<li class="tsd-signature tsd-kind-icon">move<wbr>To<span class="tsd-signature-symbol">(</span>file<span class="tsd-signature-symbol">: </span><span class="tsd-signature-type">String</span>, overwrite<span class="tsd-signature-symbol">?: </span><span class="tsd-signature-type">Boolean</span><span class="tsd-signature-symbol">)</span><span class="tsd-signature-symbol">: </span><span class="tsd-signature-type">void</span></li>
					</ul>
					<ul class="tsd-descriptions">
						<li class="tsd-description">
							<aside class="tsd-sources">
								<ul>
<<<<<<< HEAD
									<li>Defined in <a href="https://github.com/JegoYann/wakanda-api-reference/blob/73ad3dc/api/file.d.ts#L152">file.d.ts:152</a></li>
=======
									<li>Defined in <a href="https://github.com/JegoYann/wakanda-api-reference/blob/c41574b/api/file.d.ts#L152">file.d.ts:152</a></li>
>>>>>>> 22ab98231ef1990c7f8aa98675ee4d187241315a
								</ul>
							</aside>
							<div class="tsd-comment tsd-typography">
								<div class="lead">
									<p>Moves the file to the specified destination.</p>
								</div>
								<pre><code><span class="hljs-keyword">var</span> myFile = <span class="hljs-function"><span class="hljs-keyword">new</span> <span class="hljs-title">File</span>( '<span class="hljs-type">PROJECT</span>/backend/my-file.js' );
<span class="hljs-title">myFile</span>.<span class="hljs-title">create</span>();
<span class="hljs-title">myFile</span>.<span class="hljs-title">moveTo</span>( '<span class="hljs-type">PROJECT</span>/my-moved-file.js', yes );
<span class="hljs-comment">// myFile always references the "my-file.js" file</span>
<span class="hljs-comment">// The referenced file did not change with the moveTo() action.</span>
<span class="hljs-title">console</span>.<span class="hljs-title">log</span>( myFile.path );</span>
</code></pre>
								<dl class="tsd-comment-tags">
									<dt>warning</dt>
									<dd><p>After the <code>moveTo()</code> action, the file referenced is still the source file and not the destination file. Therefore, the referenced file does not exist anymore.</p>
									</dd>
								</dl>
							</div>
							<h4 class="tsd-parameters-title">Parameters</h4>
							<ul class="tsd-parameters">
								<li>
									<h5>file: <a href="file.html" class="tsd-signature-type">File</a></h5>
									<div class="tsd-comment tsd-typography">
										<p>Destination file path</p>
									</div>
								</li>
								<li>
									<h5><span class="tsd-flag ts-flagOptional">Optional</span> overwrite: <span class="tsd-signature-type">Boolean</span></h5>
									<div class="tsd-comment tsd-typography">
										<p><code>true</code> if the file can be overwritten, <code>false</code> otherwise</p>
									</div>
								</li>
							</ul>
							<h4 class="tsd-returns-title">Returns <span class="tsd-signature-type">void</span></h4>
						</li>
						<li class="tsd-description">
							<aside class="tsd-sources">
								<ul>
<<<<<<< HEAD
									<li>Defined in <a href="https://github.com/JegoYann/wakanda-api-reference/blob/73ad3dc/api/file.d.ts#L172">file.d.ts:172</a></li>
=======
									<li>Defined in <a href="https://github.com/JegoYann/wakanda-api-reference/blob/c41574b/api/file.d.ts#L172">file.d.ts:172</a></li>
>>>>>>> 22ab98231ef1990c7f8aa98675ee4d187241315a
								</ul>
							</aside>
							<div class="tsd-comment tsd-typography">
								<div class="lead">
									<p>Moves the file to the specified destination.</p>
								</div>
								<pre><code><span class="hljs-keyword">var</span> mySourceFile = <span class="hljs-keyword">new</span> <span class="hljs-type">File</span>( <span class="hljs-string">'PROJECT/backend/my-file.js'</span> );
<span class="hljs-keyword">var</span> myDestinationFile = <span class="hljs-keyword">new</span> <span class="hljs-type">File</span>( <span class="hljs-string">'PROJECT/my-moved-file.js'</span> );
<span class="hljs-comment">// The file must exists to be renamed</span>
myFile.create();
myFile.moveTo( myDestinationFile, yes );
<span class="hljs-comment">// myFile always references the "my-file.js" file</span>
<span class="hljs-comment">// The referenced file did not change with the moveTo() action.</span>
console.log( myFile.path );
<span class="hljs-comment">// PROJECT/backend/my-file.js</span>
</code></pre>
								<dl class="tsd-comment-tags">
									<dt>warning</dt>
									<dd><p>After the <code>moveTo()</code> action, the file referenced is still the source file and not the destination file. Therefore, the referenced file does not exist anymore.</p>
									</dd>
								</dl>
							</div>
							<h4 class="tsd-parameters-title">Parameters</h4>
							<ul class="tsd-parameters">
								<li>
									<h5>file: <span class="tsd-signature-type">String</span></h5>
									<div class="tsd-comment tsd-typography">
										<p>Destination file path</p>
									</div>
								</li>
								<li>
									<h5><span class="tsd-flag ts-flagOptional">Optional</span> overwrite: <span class="tsd-signature-type">Boolean</span></h5>
									<div class="tsd-comment tsd-typography">
										<p><code>true</code> if the file can be overwritten, <code>false</code> otherwise</p>
									</div>
								</li>
							</ul>
							<h4 class="tsd-returns-title">Returns <span class="tsd-signature-type">void</span></h4>
						</li>
					</ul>
				</section>
				<section class="tsd-panel tsd-member tsd-kind-method tsd-parent-kind-interface tsd-is-external tsd-is-not-exported">
					<a name="remove" class="tsd-anchor"></a>
					<h3>remove</h3>
					<ul class="tsd-signatures tsd-kind-method tsd-parent-kind-interface tsd-is-external tsd-is-not-exported">
						<li class="tsd-signature tsd-kind-icon">remove<span class="tsd-signature-symbol">(</span><span class="tsd-signature-symbol">)</span><span class="tsd-signature-symbol">: </span><span class="tsd-signature-type">Boolean</span></li>
					</ul>
					<ul class="tsd-descriptions">
						<li class="tsd-description">
							<aside class="tsd-sources">
								<ul>
<<<<<<< HEAD
									<li>Defined in <a href="https://github.com/JegoYann/wakanda-api-reference/blob/73ad3dc/api/file.d.ts#L177">file.d.ts:177</a></li>
=======
									<li>Defined in <a href="https://github.com/JegoYann/wakanda-api-reference/blob/c41574b/api/file.d.ts#L177">file.d.ts:177</a></li>
>>>>>>> 22ab98231ef1990c7f8aa98675ee4d187241315a
								</ul>
							</aside>
							<div class="tsd-comment tsd-typography">
								<div class="lead">
									<p>Removes the file from the disk.</p>
								</div>
							</div>
							<h4 class="tsd-returns-title">Returns <span class="tsd-signature-type">Boolean</span></h4>
							<p><code>true</code> if the file is not here, <code>false</code> otherwise.</p>
						</li>
					</ul>
				</section>
				<section class="tsd-panel tsd-member tsd-kind-method tsd-parent-kind-interface tsd-is-external tsd-is-not-exported">
					<a name="setname" class="tsd-anchor"></a>
					<h3>set<wbr>Name</h3>
					<ul class="tsd-signatures tsd-kind-method tsd-parent-kind-interface tsd-is-external tsd-is-not-exported">
						<li class="tsd-signature tsd-kind-icon">set<wbr>Name<span class="tsd-signature-symbol">(</span>name<span class="tsd-signature-symbol">: </span><span class="tsd-signature-type">String</span><span class="tsd-signature-symbol">)</span><span class="tsd-signature-symbol">: </span><span class="tsd-signature-type">Boolean</span></li>
					</ul>
					<ul class="tsd-descriptions">
						<li class="tsd-description">
							<aside class="tsd-sources">
								<ul>
<<<<<<< HEAD
									<li>Defined in <a href="https://github.com/JegoYann/wakanda-api-reference/blob/73ad3dc/api/file.d.ts#L199">file.d.ts:199</a></li>
=======
									<li>Defined in <a href="https://github.com/JegoYann/wakanda-api-reference/blob/c41574b/api/file.d.ts#L199">file.d.ts:199</a></li>
>>>>>>> 22ab98231ef1990c7f8aa98675ee4d187241315a
								</ul>
							</aside>
							<div class="tsd-comment tsd-typography">
								<div class="lead">
									<p>Rename the file on disk.</p>
								</div>
								<pre><code class="lang-`">var myFile = new File( &#39;PROJECT/backend/my-file.js&#39; );
// The file must exists to be renamed
myFile.create();
// The destination file name must be free
myFile.setName( &#39;my-renamed-file.js&#39; );
// myFile always references the &quot;my-file.js&quot; file
// The referenced file did not change with the setName() action.
console.log( myFile.path );
// PROJECT/backend/my-file.js
</code></pre>
								<dl class="tsd-comment-tags">
									<dt>warning</dt>
									<dd><p>The file must exist on disk to be renamed</p>
									</dd>
									<dt>warning</dt>
									<dd><p>The file destination must be free</p>
									</dd>
									<dt>throws</dt>
									<dd><p>An error if something goes wrong: file already exists, invalid name, ...</p>
									</dd>
								</dl>
							</div>
							<h4 class="tsd-parameters-title">Parameters</h4>
							<ul class="tsd-parameters">
								<li>
									<h5>name: <span class="tsd-signature-type">String</span></h5>
									<div class="tsd-comment tsd-typography">
										<p>New file name</p>
									</div>
								</li>
							</ul>
							<h4 class="tsd-returns-title">Returns <span class="tsd-signature-type">Boolean</span></h4>
							<p><code>true</code> if the file is successfully renamed</p>
						</li>
					</ul>
				</section>
				<section class="tsd-panel tsd-member tsd-kind-method tsd-parent-kind-interface tsd-is-inherited tsd-is-external tsd-is-not-exported">
					<a name="slice" class="tsd-anchor"></a>
					<h3>slice</h3>
					<ul class="tsd-signatures tsd-kind-method tsd-parent-kind-interface tsd-is-inherited tsd-is-external tsd-is-not-exported">
						<li class="tsd-signature tsd-kind-icon">slice<span class="tsd-signature-symbol">(</span>start<span class="tsd-signature-symbol">?: </span><span class="tsd-signature-type">Number</span>, end<span class="tsd-signature-symbol">?: </span><span class="tsd-signature-type">Number</span>, mimeType<span class="tsd-signature-symbol">?: </span><span class="tsd-signature-type">String</span><span class="tsd-signature-symbol">)</span><span class="tsd-signature-symbol">: </span><a href="blob.html" class="tsd-signature-type">Blob</a></li>
					</ul>
					<ul class="tsd-descriptions">
						<li class="tsd-description">
							<aside class="tsd-sources">
								<p>Inherited from <a href="blob.html">Blob</a>.<a href="blob.html#slice">slice</a></p>
								<ul>
<<<<<<< HEAD
									<li>Defined in <a href="https://github.com/JegoYann/wakanda-api-reference/blob/73ad3dc/api/blob.d.ts#L105">blob.d.ts:105</a></li>
=======
									<li>Defined in <a href="https://github.com/JegoYann/wakanda-api-reference/blob/c41574b/api/blob.d.ts#L105">blob.d.ts:105</a></li>
>>>>>>> 22ab98231ef1990c7f8aa98675ee4d187241315a
								</ul>
							</aside>
							<div class="tsd-comment tsd-typography">
								<div class="lead">
									<p>Creates a new blob by referencing the contents of the bytes of the Blob to which it is applied, from start to end.</p>
								</div>
								<h4 id="example-1-slice-a-blob">Example 1: Slice a blob</h4>
								<pre><code><span class="hljs-keyword">var</span> myBlob = <span class="hljs-keyword">new</span> Blob( <span class="hljs-number">20</span> , <span class="hljs-number">88</span>, <span class="hljs-string">'application/octet-stream'</span> );
<span class="hljs-built_in">console</span>.log( myBlob.toString() );
<span class="hljs-comment">// XXXXXXXXXXXXXXXXXXXX</span>
<span class="hljs-keyword">var</span> mySlicedBlob = myBlob.slice( <span class="hljs-number">5</span>, <span class="hljs-number">10</span> );
<span class="hljs-built_in">console</span>.log( mySlicedBlob.toString() );
<span class="hljs-comment">// XXXXX</span>
</code></pre><h4 id="example-2-slice-a-blob">Example 2: Slice a blob</h4>
								<pre><code><span class="hljs-keyword">var</span> myBlob = <span class="hljs-keyword">new</span> Blob( <span class="hljs-number">20</span> , <span class="hljs-number">88</span>, <span class="hljs-string">'application/octet-stream'</span> );
<span class="hljs-built_in">console</span>.log( myBlob.toString() );
<span class="hljs-comment">// XXXXXXXXXXXXXXXXXXXX</span>
<span class="hljs-keyword">var</span> mySlicedBlob = myBlob.slice( <span class="hljs-number">0</span>, <span class="hljs-number">-5</span> );
<span class="hljs-built_in">console</span>.log( mySlicedBlob.toString() );
<span class="hljs-comment">// XXXXXXXXXXXXXXX</span>
</code></pre><h4 id="example-3-slice-a-file">Example 3: Slice a file</h4>
								<pre><code><span class="hljs-keyword">var</span> myFile = <span class="hljs-keyword">File</span>( 'PROJECT/backend/<span class="hljs-keyword">bootstrap</span>.js' );
<span class="hljs-keyword">var</span> myBlobSlice = myFile.slice( 0, 100 );
console.<span class="hljs-built_in">log</span>( myBlobSlice.<span class="hljs-keyword">toString</span>() );
</code></pre>
							</div>
							<h4 class="tsd-parameters-title">Parameters</h4>
							<ul class="tsd-parameters">
								<li>
									<h5><span class="tsd-flag ts-flagOptional">Optional</span> start: <span class="tsd-signature-type">Number</span></h5>
									<div class="tsd-comment tsd-typography">
										<p>(default: 0)</p>
									</div>
								</li>
								<li>
									<h5><span class="tsd-flag ts-flagOptional">Optional</span> end: <span class="tsd-signature-type">Number</span></h5>
									<div class="tsd-comment tsd-typography">
										<p>(default: blob.size)</p>
									</div>
								</li>
								<li>
									<h5><span class="tsd-flag ts-flagOptional">Optional</span> mimeType: <span class="tsd-signature-type">String</span></h5>
									<div class="tsd-comment tsd-typography">
									</div>
								</li>
							</ul>
							<h4 class="tsd-returns-title">Returns <a href="blob.html" class="tsd-signature-type">Blob</a></h4>
						</li>
					</ul>
				</section>
				<section class="tsd-panel tsd-member tsd-kind-method tsd-parent-kind-interface tsd-is-inherited tsd-is-external tsd-is-not-exported">
					<a name="tobuffer" class="tsd-anchor"></a>
					<h3>to<wbr>Buffer</h3>
					<ul class="tsd-signatures tsd-kind-method tsd-parent-kind-interface tsd-is-inherited tsd-is-external tsd-is-not-exported">
						<li class="tsd-signature tsd-kind-icon">to<wbr>Buffer<span class="tsd-signature-symbol">(</span><span class="tsd-signature-symbol">)</span><span class="tsd-signature-symbol">: </span><a href="buffer.html" class="tsd-signature-type">Buffer</a></li>
					</ul>
					<ul class="tsd-descriptions">
						<li class="tsd-description">
							<aside class="tsd-sources">
								<p>Inherited from <a href="blob.html">Blob</a>.<a href="blob.html#tobuffer">toBuffer</a></p>
								<ul>
<<<<<<< HEAD
									<li>Defined in <a href="https://github.com/JegoYann/wakanda-api-reference/blob/73ad3dc/api/blob.d.ts#L109">blob.d.ts:109</a></li>
=======
									<li>Defined in <a href="https://github.com/JegoYann/wakanda-api-reference/blob/c41574b/api/blob.d.ts#L109">blob.d.ts:109</a></li>
>>>>>>> 22ab98231ef1990c7f8aa98675ee4d187241315a
								</ul>
							</aside>
							<div class="tsd-comment tsd-typography">
								<div class="lead">
									<p>Returns a buffer object containing a copy of the blob bytes.</p>
								</div>
							</div>
							<h4 class="tsd-returns-title">Returns <a href="buffer.html" class="tsd-signature-type">Buffer</a></h4>
						</li>
					</ul>
				</section>
				<section class="tsd-panel tsd-member tsd-kind-method tsd-parent-kind-interface tsd-is-inherited tsd-is-external tsd-is-not-exported">
					<a name="tostring" class="tsd-anchor"></a>
					<h3>to<wbr>String</h3>
					<ul class="tsd-signatures tsd-kind-method tsd-parent-kind-interface tsd-is-inherited tsd-is-external tsd-is-not-exported">
						<li class="tsd-signature tsd-kind-icon">to<wbr>String<span class="tsd-signature-symbol">(</span>stringFormat<span class="tsd-signature-symbol">?: </span><span class="tsd-signature-type">String</span><span class="tsd-signature-symbol">)</span><span class="tsd-signature-symbol">: </span><span class="tsd-signature-type">String</span></li>
					</ul>
					<ul class="tsd-descriptions">
						<li class="tsd-description">
							<aside class="tsd-sources">
								<p>Inherited from <a href="blob.html">Blob</a>.<a href="blob.html#tostring">toString</a></p>
								<ul>
<<<<<<< HEAD
									<li>Defined in <a href="https://github.com/JegoYann/wakanda-api-reference/blob/73ad3dc/api/blob.d.ts#L113">blob.d.ts:113</a></li>
=======
									<li>Defined in <a href="https://github.com/JegoYann/wakanda-api-reference/blob/c41574b/api/blob.d.ts#L113">blob.d.ts:113</a></li>
>>>>>>> 22ab98231ef1990c7f8aa98675ee4d187241315a
								</ul>
							</aside>
							<div class="tsd-comment tsd-typography">
								<div class="lead">
									<p>Get a string representation of the blob contents.</p>
								</div>
							</div>
							<h4 class="tsd-parameters-title">Parameters</h4>
							<ul class="tsd-parameters">
								<li>
									<h5><span class="tsd-flag ts-flagOptional">Optional</span> stringFormat: <span class="tsd-signature-type">String</span></h5>
								</li>
							</ul>
							<h4 class="tsd-returns-title">Returns <span class="tsd-signature-type">String</span></h4>
						</li>
					</ul>
				</section>
>>>>>>> 25df7eab
			</section>
		</div>
		<div class="col-4 col-menu menu-sticky-wrap menu-highlight">
			<nav class="tsd-navigation primary">
				<ul>
					<li class="globals  ">
						<a href="../globals.html"><em>Globals</em></a>
					</li>
				</ul>
			</nav>
			<nav class="tsd-navigation secondary menu-sticky">
				<ul class="before-current">
				</ul>
				<ul class="current">
					<li class="current tsd-kind-interface tsd-is-external tsd-is-not-exported">
						<a href="file.html" class="tsd-kind-icon">File</a>
						<ul>
							<li class=" tsd-kind-constructor tsd-parent-kind-interface tsd-is-external tsd-is-not-exported">
								<a href="file.html#constructor" class="tsd-kind-icon">constructor</a>
							</li>
							<li class=" tsd-kind-method tsd-parent-kind-interface tsd-is-external tsd-is-not-exported">
								<a href="file.html#isfile" class="tsd-kind-icon">is<wbr>File</a>
							</li>
						</ul>
					</li>
				</ul>
				<ul class="after-current">
				</ul>
			</nav>
		</div>
	</div>
</div>
<footer>
	<div class="container">
		<h2>Legend</h2>
		<div class="tsd-legend-group">
			<ul class="tsd-legend">
				<li class="tsd-kind-module"><span class="tsd-kind-icon">Module</span></li>
				<li class="tsd-kind-object-literal"><span class="tsd-kind-icon">Object literal</span></li>
				<li class="tsd-kind-variable"><span class="tsd-kind-icon">Variable</span></li>
				<li class="tsd-kind-function"><span class="tsd-kind-icon">Function</span></li>
				<li class="tsd-kind-function tsd-has-type-parameter"><span class="tsd-kind-icon">Function with type parameter</span></li>
				<li class="tsd-kind-index-signature"><span class="tsd-kind-icon">Index signature</span></li>
				<li class="tsd-kind-type-alias"><span class="tsd-kind-icon">Type alias</span></li>
			</ul>
			<ul class="tsd-legend">
				<li class="tsd-kind-enum"><span class="tsd-kind-icon">Enumeration</span></li>
				<li class="tsd-kind-enum-member"><span class="tsd-kind-icon">Enumeration member</span></li>
				<li class="tsd-kind-property tsd-parent-kind-enum"><span class="tsd-kind-icon">Property</span></li>
				<li class="tsd-kind-method tsd-parent-kind-enum"><span class="tsd-kind-icon">Method</span></li>
			</ul>
			<ul class="tsd-legend">
				<li class="tsd-kind-interface"><span class="tsd-kind-icon">Interface</span></li>
				<li class="tsd-kind-interface tsd-has-type-parameter"><span class="tsd-kind-icon">Interface with type parameter</span></li>
				<li class="tsd-kind-constructor tsd-parent-kind-interface"><span class="tsd-kind-icon">Constructor</span></li>
				<li class="tsd-kind-property tsd-parent-kind-interface"><span class="tsd-kind-icon">Property</span></li>
				<li class="tsd-kind-method tsd-parent-kind-interface"><span class="tsd-kind-icon">Method</span></li>
				<li class="tsd-kind-index-signature tsd-parent-kind-interface"><span class="tsd-kind-icon">Index signature</span></li>
			</ul>
			<ul class="tsd-legend">
				<li class="tsd-kind-class"><span class="tsd-kind-icon">Class</span></li>
				<li class="tsd-kind-class tsd-has-type-parameter"><span class="tsd-kind-icon">Class with type parameter</span></li>
				<li class="tsd-kind-constructor tsd-parent-kind-class"><span class="tsd-kind-icon">Constructor</span></li>
				<li class="tsd-kind-property tsd-parent-kind-class"><span class="tsd-kind-icon">Property</span></li>
				<li class="tsd-kind-method tsd-parent-kind-class"><span class="tsd-kind-icon">Method</span></li>
				<li class="tsd-kind-accessor tsd-parent-kind-class"><span class="tsd-kind-icon">Accessor</span></li>
				<li class="tsd-kind-index-signature tsd-parent-kind-class"><span class="tsd-kind-icon">Index signature</span></li>
			</ul>
			<ul class="tsd-legend">
				<li class="tsd-kind-constructor tsd-parent-kind-class tsd-is-inherited"><span class="tsd-kind-icon">Inherited constructor</span></li>
				<li class="tsd-kind-property tsd-parent-kind-class tsd-is-inherited"><span class="tsd-kind-icon">Inherited property</span></li>
				<li class="tsd-kind-method tsd-parent-kind-class tsd-is-inherited"><span class="tsd-kind-icon">Inherited method</span></li>
				<li class="tsd-kind-accessor tsd-parent-kind-class tsd-is-inherited"><span class="tsd-kind-icon">Inherited accessor</span></li>
			</ul>
			<ul class="tsd-legend">
				<li class="tsd-kind-property tsd-parent-kind-class tsd-is-protected"><span class="tsd-kind-icon">Protected property</span></li>
				<li class="tsd-kind-method tsd-parent-kind-class tsd-is-protected"><span class="tsd-kind-icon">Protected method</span></li>
				<li class="tsd-kind-accessor tsd-parent-kind-class tsd-is-protected"><span class="tsd-kind-icon">Protected accessor</span></li>
			</ul>
			<ul class="tsd-legend">
				<li class="tsd-kind-property tsd-parent-kind-class tsd-is-private"><span class="tsd-kind-icon">Private property</span></li>
				<li class="tsd-kind-method tsd-parent-kind-class tsd-is-private"><span class="tsd-kind-icon">Private method</span></li>
				<li class="tsd-kind-accessor tsd-parent-kind-class tsd-is-private"><span class="tsd-kind-icon">Private accessor</span></li>
			</ul>
			<ul class="tsd-legend">
				<li class="tsd-kind-property tsd-parent-kind-class tsd-is-static"><span class="tsd-kind-icon">Static property</span></li>
				<li class="tsd-kind-call-signature tsd-parent-kind-class tsd-is-static"><span class="tsd-kind-icon">Static method</span></li>
			</ul>
		</div>
	</div>
</footer>
<div class="overlay"></div>
<script src="../assets/js/main.js"></script>
<script>if (location.protocol == 'file:') document.write('<script src="../assets/js/search.js"><' + '/script>');</script>
</body>
</html><|MERGE_RESOLUTION|>--- conflicted
+++ resolved
@@ -106,15 +106,7 @@
 						<li class="tsd-description">
 							<aside class="tsd-sources">
 								<ul>
-<<<<<<< HEAD
-									<li>Defined in <a href="https://github.com/JegoYann/wakanda-api-reference/blob/22ab982/api/file.d.ts#L4">file.d.ts:4</a></li>
-=======
-<<<<<<< HEAD
-									<li>Defined in <a href="https://github.com/JegoYann/wakanda-api-reference/blob/73ad3dc/api/file.d.ts#L5">file.d.ts:5</a></li>
-=======
-									<li>Defined in <a href="https://github.com/JegoYann/wakanda-api-reference/blob/c41574b/api/file.d.ts#L5">file.d.ts:5</a></li>
->>>>>>> 22ab98231ef1990c7f8aa98675ee4d187241315a
->>>>>>> 25df7eab
+									<li>Defined in <a href="https://github.com/JegoYann/wakanda-api-reference/blob/7356c46/api/file.d.ts#L4">file.d.ts:4</a></li>
 								</ul>
 							</aside>
 							<div class="tsd-comment tsd-typography">
@@ -148,15 +140,7 @@
 						<li class="tsd-description">
 							<aside class="tsd-sources">
 								<ul>
-<<<<<<< HEAD
-									<li>Defined in <a href="https://github.com/JegoYann/wakanda-api-reference/blob/22ab982/api/file.d.ts#L25">file.d.ts:25</a></li>
-=======
-<<<<<<< HEAD
-									<li>Defined in <a href="https://github.com/JegoYann/wakanda-api-reference/blob/73ad3dc/api/file.d.ts#L26">file.d.ts:26</a></li>
-=======
-									<li>Defined in <a href="https://github.com/JegoYann/wakanda-api-reference/blob/c41574b/api/file.d.ts#L26">file.d.ts:26</a></li>
->>>>>>> 22ab98231ef1990c7f8aa98675ee4d187241315a
->>>>>>> 25df7eab
+									<li>Defined in <a href="https://github.com/JegoYann/wakanda-api-reference/blob/7356c46/api/file.d.ts#L25">file.d.ts:25</a></li>
 								</ul>
 							</aside>
 							<div class="tsd-comment tsd-typography">
@@ -201,473 +185,7 @@
 				</section>
 			</section>
 			<section class="tsd-panel-group tsd-member-group tsd-is-external tsd-is-not-exported">
-<<<<<<< HEAD
 				<h2>Methods</h2>
-=======
-				<h2>Properties</h2>
-				<section class="tsd-panel tsd-member tsd-kind-property tsd-parent-kind-interface tsd-is-external tsd-is-not-exported">
-					<a name="creationdate" class="tsd-anchor"></a>
-					<h3>creation<wbr>Date</h3>
-					<div class="tsd-signature tsd-kind-icon">creation<wbr>Date<span class="tsd-signature-symbol">:</span> <span class="tsd-signature-type">Date</span></div>
-					<aside class="tsd-sources">
-						<ul>
-<<<<<<< HEAD
-							<li>Defined in <a href="https://github.com/JegoYann/wakanda-api-reference/blob/73ad3dc/api/file.d.ts#L54">file.d.ts:54</a></li>
-=======
-							<li>Defined in <a href="https://github.com/JegoYann/wakanda-api-reference/blob/c41574b/api/file.d.ts#L54">file.d.ts:54</a></li>
->>>>>>> 22ab98231ef1990c7f8aa98675ee4d187241315a
-						</ul>
-					</aside>
-					<div class="tsd-comment tsd-typography">
-						<div class="lead">
-							<p>Creation date for the file.</p>
-						</div>
-					</div>
-				</section>
-				<section class="tsd-panel tsd-member tsd-kind-property tsd-parent-kind-interface tsd-is-external tsd-is-not-exported">
-					<a name="exists" class="tsd-anchor"></a>
-					<h3>exists</h3>
-					<div class="tsd-signature tsd-kind-icon">exists<span class="tsd-signature-symbol">:</span> <span class="tsd-signature-type">Boolean</span></div>
-					<aside class="tsd-sources">
-						<ul>
-<<<<<<< HEAD
-							<li>Defined in <a href="https://github.com/JegoYann/wakanda-api-reference/blob/73ad3dc/api/file.d.ts#L58">file.d.ts:58</a></li>
-=======
-							<li>Defined in <a href="https://github.com/JegoYann/wakanda-api-reference/blob/c41574b/api/file.d.ts#L58">file.d.ts:58</a></li>
->>>>>>> 22ab98231ef1990c7f8aa98675ee4d187241315a
-						</ul>
-					</aside>
-					<div class="tsd-comment tsd-typography">
-						<div class="lead">
-							<p><code>true</code> if the file exists at the defined path, <code>false</code> otherwise.</p>
-						</div>
-					</div>
-				</section>
-				<section class="tsd-panel tsd-member tsd-kind-property tsd-parent-kind-interface tsd-is-external tsd-is-not-exported">
-					<a name="extension" class="tsd-anchor"></a>
-					<h3>extension</h3>
-					<div class="tsd-signature tsd-kind-icon">extension<span class="tsd-signature-symbol">:</span> <span class="tsd-signature-type">String</span></div>
-					<aside class="tsd-sources">
-						<ul>
-<<<<<<< HEAD
-							<li>Defined in <a href="https://github.com/JegoYann/wakanda-api-reference/blob/73ad3dc/api/file.d.ts#L62">file.d.ts:62</a></li>
-=======
-							<li>Defined in <a href="https://github.com/JegoYann/wakanda-api-reference/blob/c41574b/api/file.d.ts#L62">file.d.ts:62</a></li>
->>>>>>> 22ab98231ef1990c7f8aa98675ee4d187241315a
-						</ul>
-					</aside>
-					<div class="tsd-comment tsd-typography">
-						<div class="lead">
-							<p>File extension.</p>
-						</div>
-					</div>
-				</section>
-				<section class="tsd-panel tsd-member tsd-kind-property tsd-parent-kind-interface tsd-is-external tsd-is-not-exported">
-					<a name="lastmodifieddate" class="tsd-anchor"></a>
-					<h3>last<wbr>Modified<wbr>Date</h3>
-					<div class="tsd-signature tsd-kind-icon">last<wbr>Modified<wbr>Date<span class="tsd-signature-symbol">:</span> <span class="tsd-signature-type">any</span></div>
-					<aside class="tsd-sources">
-						<ul>
-<<<<<<< HEAD
-							<li>Defined in <a href="https://github.com/JegoYann/wakanda-api-reference/blob/73ad3dc/api/file.d.ts#L70">file.d.ts:70</a></li>
-=======
-							<li>Defined in <a href="https://github.com/JegoYann/wakanda-api-reference/blob/c41574b/api/file.d.ts#L70">file.d.ts:70</a></li>
->>>>>>> 22ab98231ef1990c7f8aa98675ee4d187241315a
-						</ul>
-					</aside>
-					<div class="tsd-comment tsd-typography">
-						<div class="lead">
-							<p>Last modification date for the file if any.</p>
-						</div>
-					</div>
-				</section>
-				<section class="tsd-panel tsd-member tsd-kind-property tsd-parent-kind-interface tsd-is-external tsd-is-not-exported">
-					<a name="name" class="tsd-anchor"></a>
-					<h3>name</h3>
-					<div class="tsd-signature tsd-kind-icon">name<span class="tsd-signature-symbol">:</span> <span class="tsd-signature-type">string</span></div>
-					<aside class="tsd-sources">
-						<ul>
-<<<<<<< HEAD
-							<li>Defined in <a href="https://github.com/JegoYann/wakanda-api-reference/blob/73ad3dc/api/file.d.ts#L74">file.d.ts:74</a></li>
-=======
-							<li>Defined in <a href="https://github.com/JegoYann/wakanda-api-reference/blob/c41574b/api/file.d.ts#L74">file.d.ts:74</a></li>
->>>>>>> 22ab98231ef1990c7f8aa98675ee4d187241315a
-						</ul>
-					</aside>
-					<div class="tsd-comment tsd-typography">
-						<div class="lead">
-							<p>Name of the file with the extension and without the path.</p>
-						</div>
-					</div>
-				</section>
-				<section class="tsd-panel tsd-member tsd-kind-property tsd-parent-kind-interface tsd-is-external tsd-is-not-exported">
-					<a name="namenoext" class="tsd-anchor"></a>
-					<h3>name<wbr>NoExt</h3>
-					<div class="tsd-signature tsd-kind-icon">name<wbr>NoExt<span class="tsd-signature-symbol">:</span> <span class="tsd-signature-type">String</span></div>
-					<aside class="tsd-sources">
-						<ul>
-<<<<<<< HEAD
-							<li>Defined in <a href="https://github.com/JegoYann/wakanda-api-reference/blob/73ad3dc/api/file.d.ts#L78">file.d.ts:78</a></li>
-=======
-							<li>Defined in <a href="https://github.com/JegoYann/wakanda-api-reference/blob/c41574b/api/file.d.ts#L78">file.d.ts:78</a></li>
->>>>>>> 22ab98231ef1990c7f8aa98675ee4d187241315a
-						</ul>
-					</aside>
-					<div class="tsd-comment tsd-typography">
-						<div class="lead">
-							<p>Name of the file without the extension.</p>
-						</div>
-					</div>
-				</section>
-				<section class="tsd-panel tsd-member tsd-kind-property tsd-parent-kind-interface tsd-is-external tsd-is-not-exported">
-					<a name="parent" class="tsd-anchor"></a>
-					<h3>parent</h3>
-					<div class="tsd-signature tsd-kind-icon">parent<span class="tsd-signature-symbol">:</span> <a href="folder.html" class="tsd-signature-type">Folder</a></div>
-					<aside class="tsd-sources">
-						<ul>
-<<<<<<< HEAD
-							<li>Defined in <a href="https://github.com/JegoYann/wakanda-api-reference/blob/73ad3dc/api/file.d.ts#L82">file.d.ts:82</a></li>
-=======
-							<li>Defined in <a href="https://github.com/JegoYann/wakanda-api-reference/blob/c41574b/api/file.d.ts#L82">file.d.ts:82</a></li>
->>>>>>> 22ab98231ef1990c7f8aa98675ee4d187241315a
-						</ul>
-					</aside>
-					<div class="tsd-comment tsd-typography">
-						<div class="lead">
-							<p>Parent folder of the file.</p>
-						</div>
-					</div>
-				</section>
-				<section class="tsd-panel tsd-member tsd-kind-property tsd-parent-kind-interface tsd-is-external tsd-is-not-exported">
-					<a name="path" class="tsd-anchor"></a>
-					<h3>path</h3>
-					<div class="tsd-signature tsd-kind-icon">path<span class="tsd-signature-symbol">:</span> <span class="tsd-signature-type">String</span></div>
-					<aside class="tsd-sources">
-						<ul>
-<<<<<<< HEAD
-							<li>Defined in <a href="https://github.com/JegoYann/wakanda-api-reference/blob/73ad3dc/api/file.d.ts#L86">file.d.ts:86</a></li>
-=======
-							<li>Defined in <a href="https://github.com/JegoYann/wakanda-api-reference/blob/c41574b/api/file.d.ts#L86">file.d.ts:86</a></li>
->>>>>>> 22ab98231ef1990c7f8aa98675ee4d187241315a
-						</ul>
-					</aside>
-					<div class="tsd-comment tsd-typography">
-						<div class="lead">
-							<p>Full path of the file.</p>
-						</div>
-					</div>
-				</section>
-				<section class="tsd-panel tsd-member tsd-kind-property tsd-parent-kind-interface tsd-is-external tsd-is-not-exported">
-					<a name="readonly" class="tsd-anchor"></a>
-					<h3>read<wbr>Only</h3>
-					<div class="tsd-signature tsd-kind-icon">read<wbr>Only<span class="tsd-signature-symbol">:</span> <span class="tsd-signature-type">Boolean</span></div>
-					<aside class="tsd-sources">
-						<ul>
-<<<<<<< HEAD
-							<li>Defined in <a href="https://github.com/JegoYann/wakanda-api-reference/blob/73ad3dc/api/file.d.ts#L90">file.d.ts:90</a></li>
-=======
-							<li>Defined in <a href="https://github.com/JegoYann/wakanda-api-reference/blob/c41574b/api/file.d.ts#L90">file.d.ts:90</a></li>
->>>>>>> 22ab98231ef1990c7f8aa98675ee4d187241315a
-						</ul>
-					</aside>
-					<div class="tsd-comment tsd-typography">
-						<div class="lead">
-							<p><code>true</code> if the file is read only, <code>false</code> otherwise.</p>
-						</div>
-					</div>
-				</section>
-				<section class="tsd-panel tsd-member tsd-kind-property tsd-parent-kind-interface tsd-is-inherited tsd-is-external tsd-is-not-exported">
-					<a name="size" class="tsd-anchor"></a>
-					<h3>size</h3>
-					<div class="tsd-signature tsd-kind-icon">size<span class="tsd-signature-symbol">:</span> <span class="tsd-signature-type">number</span></div>
-					<aside class="tsd-sources">
-						<p>Inherited from <a href="blob.html">Blob</a>.<a href="blob.html#size">size</a></p>
-						<ul>
-<<<<<<< HEAD
-							<li>Defined in <a href="https://github.com/JegoYann/wakanda-api-reference/blob/73ad3dc/api/blob.d.ts#L22">blob.d.ts:22</a></li>
-=======
-							<li>Defined in <a href="https://github.com/JegoYann/wakanda-api-reference/blob/c41574b/api/blob.d.ts#L22">blob.d.ts:22</a></li>
->>>>>>> 22ab98231ef1990c7f8aa98675ee4d187241315a
-						</ul>
-					</aside>
-					<div class="tsd-comment tsd-typography">
-						<div class="lead">
-							<p>Size of the Blob in bytes.</p>
-						</div>
-					</div>
-				</section>
-				<section class="tsd-panel tsd-member tsd-kind-property tsd-parent-kind-interface tsd-is-inherited tsd-is-external tsd-is-not-exported">
-					<a name="type" class="tsd-anchor"></a>
-					<h3>type</h3>
-					<div class="tsd-signature tsd-kind-icon">type<span class="tsd-signature-symbol">:</span> <span class="tsd-signature-type">string</span></div>
-					<aside class="tsd-sources">
-						<p>Inherited from <a href="blob.html">Blob</a>.<a href="blob.html#type">type</a></p>
-						<ul>
-<<<<<<< HEAD
-							<li>Defined in <a href="https://github.com/JegoYann/wakanda-api-reference/blob/73ad3dc/api/blob.d.ts#L26">blob.d.ts:26</a></li>
-=======
-							<li>Defined in <a href="https://github.com/JegoYann/wakanda-api-reference/blob/c41574b/api/blob.d.ts#L26">blob.d.ts:26</a></li>
->>>>>>> 22ab98231ef1990c7f8aa98675ee4d187241315a
-						</ul>
-					</aside>
-					<div class="tsd-comment tsd-typography">
-						<div class="lead">
-							<p>Media type of the Blob expressed as MIME or &quot;&quot; if unknown.</p>
-						</div>
-					</div>
-				</section>
-				<section class="tsd-panel tsd-member tsd-kind-property tsd-parent-kind-interface tsd-is-external tsd-is-not-exported">
-					<a name="visible" class="tsd-anchor"></a>
-					<h3>visible</h3>
-					<div class="tsd-signature tsd-kind-icon">visible<span class="tsd-signature-symbol">:</span> <span class="tsd-signature-type">Boolean</span></div>
-					<aside class="tsd-sources">
-						<ul>
-<<<<<<< HEAD
-							<li>Defined in <a href="https://github.com/JegoYann/wakanda-api-reference/blob/73ad3dc/api/file.d.ts#L94">file.d.ts:94</a></li>
-=======
-							<li>Defined in <a href="https://github.com/JegoYann/wakanda-api-reference/blob/c41574b/api/file.d.ts#L94">file.d.ts:94</a></li>
->>>>>>> 22ab98231ef1990c7f8aa98675ee4d187241315a
-						</ul>
-					</aside>
-					<div class="tsd-comment tsd-typography">
-						<div class="lead">
-							<p><code>true</code> if the file is visible, <code>false</code> otherwise.</p>
-						</div>
-					</div>
-				</section>
-			</section>
-			<section class="tsd-panel-group tsd-member-group tsd-is-external tsd-is-not-exported">
-				<h2>Methods</h2>
-				<section class="tsd-panel tsd-member tsd-kind-method tsd-parent-kind-interface tsd-is-inherited tsd-is-external tsd-is-not-exported">
-					<a name="copyto" class="tsd-anchor"></a>
-					<h3>copy<wbr>To</h3>
-					<ul class="tsd-signatures tsd-kind-method tsd-parent-kind-interface tsd-is-inherited tsd-is-external tsd-is-not-exported">
-						<li class="tsd-signature tsd-kind-icon">copy<wbr>To<span class="tsd-signature-symbol">(</span>destination<span class="tsd-signature-symbol">: </span><span class="tsd-signature-type">String</span>, overwrite<span class="tsd-signature-symbol">?: </span><span class="tsd-signature-type">Boolean</span><span class="tsd-signature-symbol">)</span><span class="tsd-signature-symbol">: </span><span class="tsd-signature-type">void</span></li>
-						<li class="tsd-signature tsd-kind-icon">copy<wbr>To<span class="tsd-signature-symbol">(</span>destination<span class="tsd-signature-symbol">: </span><a href="file.html" class="tsd-signature-type">File</a>, overwrite<span class="tsd-signature-symbol">?: </span><span class="tsd-signature-type">Boolean</span><span class="tsd-signature-symbol">)</span><span class="tsd-signature-symbol">: </span><span class="tsd-signature-type">void</span></li>
-					</ul>
-					<ul class="tsd-descriptions">
-						<li class="tsd-description">
-							<aside class="tsd-sources">
-								<p>Inherited from <a href="blob.html">Blob</a>.<a href="blob.html#copyto">copyTo</a></p>
-								<ul>
-<<<<<<< HEAD
-									<li>Defined in <a href="https://github.com/JegoYann/wakanda-api-reference/blob/73ad3dc/api/blob.d.ts#L47">blob.d.ts:47</a></li>
-=======
-									<li>Defined in <a href="https://github.com/JegoYann/wakanda-api-reference/blob/c41574b/api/blob.d.ts#L47">blob.d.ts:47</a></li>
->>>>>>> 22ab98231ef1990c7f8aa98675ee4d187241315a
-								</ul>
-							</aside>
-							<div class="tsd-comment tsd-typography">
-								<div class="lead">
-									<p>Copies the blob into a file.</p>
-								</div>
-								<h4 id="example-1-copy-a-blob">Example 1: Copy a blob</h4>
-								<pre><code><span class="hljs-keyword">var</span> myBlob = <span class="hljs-keyword">new</span> <span class="hljs-type">Blob</span>( <span class="hljs-number">20</span> );
-myBlob.copyTo( <span class="hljs-string">'PROJECT/backend/blob_copy.js'</span> );
-</code></pre><h4 id="example-2-copy-a-file-object">Example 2: Copy a file object</h4>
-								<pre><code><span class="hljs-comment">// Get a file. File object can be manipulate as a Blob</span>
-<span class="hljs-keyword">var</span> myFile = <span class="hljs-keyword">new</span> <span class="hljs-type">File</span>( <span class="hljs-string">'PROJECT/backend/bootstrap.js'</span> );
-<span class="hljs-comment">// Copy the file using the Blob api</span>
-myFile.copyTo( <span class="hljs-string">'PROJECT/backend/bootstrap_copy.js'</span> );
-</code></pre>
-							</div>
-							<h4 class="tsd-parameters-title">Parameters</h4>
-							<ul class="tsd-parameters">
-								<li>
-									<h5>destination: <span class="tsd-signature-type">String</span></h5>
-									<div class="tsd-comment tsd-typography">
-										<p>Destination file</p>
-									</div>
-								</li>
-								<li>
-									<h5><span class="tsd-flag ts-flagOptional">Optional</span> overwrite: <span class="tsd-signature-type">Boolean</span></h5>
-									<div class="tsd-comment tsd-typography">
-										<p><code>true</code> to override existing file if any, <code>false</code> otherwise</p>
-									</div>
-								</li>
-							</ul>
-							<h4 class="tsd-returns-title">Returns <span class="tsd-signature-type">void</span></h4>
-						</li>
-						<li class="tsd-description">
-							<aside class="tsd-sources">
-								<p>Inherited from <a href="blob.html">Blob</a>.<a href="blob.html#copyto">copyTo</a></p>
-								<ul>
-<<<<<<< HEAD
-									<li>Defined in <a href="https://github.com/JegoYann/wakanda-api-reference/blob/73ad3dc/api/blob.d.ts#L70">blob.d.ts:70</a></li>
-=======
-									<li>Defined in <a href="https://github.com/JegoYann/wakanda-api-reference/blob/c41574b/api/blob.d.ts#L70">blob.d.ts:70</a></li>
->>>>>>> 22ab98231ef1990c7f8aa98675ee4d187241315a
-								</ul>
-							</aside>
-							<div class="tsd-comment tsd-typography">
-								<div class="lead">
-									<p>Copies the blob into a file.</p>
-								</div>
-								<h4 id="example-1-copy-a-blob">Example 1: Copy a blob</h4>
-								<pre><code><span class="hljs-keyword">var</span> myFile = <span class="hljs-keyword">new</span> <span class="hljs-type">File</span>( <span class="hljs-string">'PROJECT/backend/blob_copy.js'</span> )
-<span class="hljs-keyword">var</span> myBlob = <span class="hljs-keyword">new</span> <span class="hljs-type">Blob</span>( <span class="hljs-number">20</span> );
-myBlob.copyTo( myFile );
-</code></pre><h4 id="example-2-copy-a-file-object">Example 2: Copy a file object</h4>
-								<pre><code><span class="hljs-comment">// Get a file. File object can be manipulate as a Blob</span>
-<span class="hljs-keyword">var</span> myFile = <span class="hljs-keyword">new</span> <span class="hljs-type">File</span>( <span class="hljs-string">'PROJECT/backend/bootstrap.js'</span> );
-<span class="hljs-keyword">var</span> myFileCopy = <span class="hljs-keyword">new</span> <span class="hljs-type">File</span>( <span class="hljs-string">'PROJECT/backend/bootstrap_copy.js'</span> );
-<span class="hljs-comment">// Copy the file using the Blob api</span>
-myFile.copyTo( myFileCopy );
-</code></pre>
-							</div>
-							<h4 class="tsd-parameters-title">Parameters</h4>
-							<ul class="tsd-parameters">
-								<li>
-									<h5>destination: <a href="file.html" class="tsd-signature-type">File</a></h5>
-									<div class="tsd-comment tsd-typography">
-										<p>Destination file</p>
-									</div>
-								</li>
-								<li>
-									<h5><span class="tsd-flag ts-flagOptional">Optional</span> overwrite: <span class="tsd-signature-type">Boolean</span></h5>
-									<div class="tsd-comment tsd-typography">
-										<p><code>true</code> to override existing file if any, <code>false</code> otherwise</p>
-									</div>
-								</li>
-							</ul>
-							<h4 class="tsd-returns-title">Returns <span class="tsd-signature-type">void</span></h4>
-						</li>
-					</ul>
-				</section>
-				<section class="tsd-panel tsd-member tsd-kind-method tsd-parent-kind-interface tsd-is-external tsd-is-not-exported">
-					<a name="create" class="tsd-anchor"></a>
-					<h3>create</h3>
-					<ul class="tsd-signatures tsd-kind-method tsd-parent-kind-interface tsd-is-external tsd-is-not-exported">
-						<li class="tsd-signature tsd-kind-icon">create<span class="tsd-signature-symbol">(</span><span class="tsd-signature-symbol">)</span><span class="tsd-signature-symbol">: </span><span class="tsd-signature-type">Boolean</span></li>
-					</ul>
-					<ul class="tsd-descriptions">
-						<li class="tsd-description">
-							<aside class="tsd-sources">
-								<ul>
-<<<<<<< HEAD
-									<li>Defined in <a href="https://github.com/JegoYann/wakanda-api-reference/blob/73ad3dc/api/file.d.ts#L108">file.d.ts:108</a></li>
-=======
-									<li>Defined in <a href="https://github.com/JegoYann/wakanda-api-reference/blob/c41574b/api/file.d.ts#L108">file.d.ts:108</a></li>
->>>>>>> 22ab98231ef1990c7f8aa98675ee4d187241315a
-								</ul>
-							</aside>
-							<div class="tsd-comment tsd-typography">
-								<div class="lead">
-									<p>Creates a new file on disk.</p>
-								</div>
-								<pre><code><span class="hljs-keyword">var</span> myFile = <span class="hljs-keyword">new</span> <span class="hljs-type">File</span>( <span class="hljs-string">'PROJECT/backend/my-created-file.js'</span> );
-<span class="hljs-keyword">var</span> myResult = myFile.create();
-console.log( myResult );
-<span class="hljs-comment">// true</span>
-</code></pre>
-								<dl class="tsd-comment-tags">
-									<dt>throws</dt>
-									<dd><p>An error if something goes wrong: file already exists, invalid path, ...</p>
-									</dd>
-								</dl>
-							</div>
-							<h4 class="tsd-returns-title">Returns <span class="tsd-signature-type">Boolean</span></h4>
-							<p><code>true</code> if the file is well created</p>
-						</li>
-					</ul>
-				</section>
-				<section class="tsd-panel tsd-member tsd-kind-method tsd-parent-kind-interface tsd-is-external tsd-is-not-exported">
-					<a name="getfreespace" class="tsd-anchor"></a>
-					<h3>get<wbr>Free<wbr>Space</h3>
-					<ul class="tsd-signatures tsd-kind-method tsd-parent-kind-interface tsd-is-external tsd-is-not-exported">
-						<li class="tsd-signature tsd-kind-icon">get<wbr>Free<wbr>Space<span class="tsd-signature-symbol">(</span>quotas<span class="tsd-signature-symbol">?: </span><span class="tsd-signature-type">Boolean</span><span class="tsd-signature-symbol">)</span><span class="tsd-signature-symbol">: </span><span class="tsd-signature-type">Number</span></li>
-					</ul>
-					<ul class="tsd-descriptions">
-						<li class="tsd-description">
-							<aside class="tsd-sources">
-								<ul>
-<<<<<<< HEAD
-									<li>Defined in <a href="https://github.com/JegoYann/wakanda-api-reference/blob/73ad3dc/api/file.d.ts#L113">file.d.ts:113</a></li>
-=======
-									<li>Defined in <a href="https://github.com/JegoYann/wakanda-api-reference/blob/c41574b/api/file.d.ts#L113">file.d.ts:113</a></li>
->>>>>>> 22ab98231ef1990c7f8aa98675ee4d187241315a
-								</ul>
-							</aside>
-							<div class="tsd-comment tsd-typography">
-								<div class="lead">
-									<p>Returns the size of the free space (expressed in bytes) available on the volume where the File object is stored.</p>
-								</div>
-							</div>
-							<h4 class="tsd-parameters-title">Parameters</h4>
-							<ul class="tsd-parameters">
-								<li>
-									<h5><span class="tsd-flag ts-flagOptional">Optional</span> quotas: <span class="tsd-signature-type">Boolean</span></h5>
-									<div class="tsd-comment tsd-typography">
-										<p>(default: <code>true</code>) <code>true</code> if consider the whole volume, <code>false</code> if consider only the allowed size for the quota</p>
-									</div>
-								</li>
-							</ul>
-							<h4 class="tsd-returns-title">Returns <span class="tsd-signature-type">Number</span></h4>
-						</li>
-					</ul>
-				</section>
-				<section class="tsd-panel tsd-member tsd-kind-method tsd-parent-kind-interface tsd-is-external tsd-is-not-exported">
-					<a name="geturl" class="tsd-anchor"></a>
-					<h3>getURL</h3>
-					<ul class="tsd-signatures tsd-kind-method tsd-parent-kind-interface tsd-is-external tsd-is-not-exported">
-						<li class="tsd-signature tsd-kind-icon">getURL<span class="tsd-signature-symbol">(</span>encoding<span class="tsd-signature-symbol">?: </span><span class="tsd-signature-type">Boolean</span><span class="tsd-signature-symbol">)</span><span class="tsd-signature-symbol">: </span><span class="tsd-signature-type">String</span></li>
-					</ul>
-					<ul class="tsd-descriptions">
-						<li class="tsd-description">
-							<aside class="tsd-sources">
-								<ul>
-<<<<<<< HEAD
-									<li>Defined in <a href="https://github.com/JegoYann/wakanda-api-reference/blob/73ad3dc/api/file.d.ts#L118">file.d.ts:118</a></li>
-=======
-									<li>Defined in <a href="https://github.com/JegoYann/wakanda-api-reference/blob/c41574b/api/file.d.ts#L118">file.d.ts:118</a></li>
->>>>>>> 22ab98231ef1990c7f8aa98675ee4d187241315a
-								</ul>
-							</aside>
-							<div class="tsd-comment tsd-typography">
-								<div class="lead">
-									<p>Returns the absolute URL of the File object.</p>
-								</div>
-							</div>
-							<h4 class="tsd-parameters-title">Parameters</h4>
-							<ul class="tsd-parameters">
-								<li>
-									<h5><span class="tsd-flag ts-flagOptional">Optional</span> encoding: <span class="tsd-signature-type">Boolean</span></h5>
-									<div class="tsd-comment tsd-typography">
-										<p>(default: <code>false</code>) <code>true</code> if encode the url, <code>false</code> otherwise.</p>
-									</div>
-								</li>
-							</ul>
-							<h4 class="tsd-returns-title">Returns <span class="tsd-signature-type">String</span></h4>
-						</li>
-					</ul>
-				</section>
-				<section class="tsd-panel tsd-member tsd-kind-method tsd-parent-kind-interface tsd-is-external tsd-is-not-exported">
-					<a name="getvolumesize" class="tsd-anchor"></a>
-					<h3>get<wbr>Volume<wbr>Size</h3>
-					<ul class="tsd-signatures tsd-kind-method tsd-parent-kind-interface tsd-is-external tsd-is-not-exported">
-						<li class="tsd-signature tsd-kind-icon">get<wbr>Volume<wbr>Size<span class="tsd-signature-symbol">(</span><span class="tsd-signature-symbol">)</span><span class="tsd-signature-symbol">: </span><span class="tsd-signature-type">Number</span></li>
-					</ul>
-					<ul class="tsd-descriptions">
-						<li class="tsd-description">
-							<aside class="tsd-sources">
-								<ul>
-<<<<<<< HEAD
-									<li>Defined in <a href="https://github.com/JegoYann/wakanda-api-reference/blob/73ad3dc/api/file.d.ts#L122">file.d.ts:122</a></li>
-=======
-									<li>Defined in <a href="https://github.com/JegoYann/wakanda-api-reference/blob/c41574b/api/file.d.ts#L122">file.d.ts:122</a></li>
->>>>>>> 22ab98231ef1990c7f8aa98675ee4d187241315a
-								</ul>
-							</aside>
-							<div class="tsd-comment tsd-typography">
-								<div class="lead">
-									<p>Returns the total size (expressed in bytes) of the volume where the File object is stored.</p>
-								</div>
-							</div>
-							<h4 class="tsd-returns-title">Returns <span class="tsd-signature-type">Number</span></h4>
-						</li>
-					</ul>
-				</section>
->>>>>>> 25df7eab
 				<section class="tsd-panel tsd-member tsd-kind-method tsd-parent-kind-interface tsd-is-external tsd-is-not-exported">
 					<a name="isfile" class="tsd-anchor"></a>
 					<h3>is<wbr>File</h3>
@@ -678,15 +196,7 @@
 						<li class="tsd-description">
 							<aside class="tsd-sources">
 								<ul>
-<<<<<<< HEAD
-									<li>Defined in <a href="https://github.com/JegoYann/wakanda-api-reference/blob/22ab982/api/file.d.ts#L62">file.d.ts:62</a></li>
-=======
-<<<<<<< HEAD
-									<li>Defined in <a href="https://github.com/JegoYann/wakanda-api-reference/blob/73ad3dc/api/file.d.ts#L135">file.d.ts:135</a></li>
-=======
-									<li>Defined in <a href="https://github.com/JegoYann/wakanda-api-reference/blob/c41574b/api/file.d.ts#L135">file.d.ts:135</a></li>
->>>>>>> 22ab98231ef1990c7f8aa98675ee4d187241315a
->>>>>>> 25df7eab
+									<li>Defined in <a href="https://github.com/JegoYann/wakanda-api-reference/blob/7356c46/api/file.d.ts#L62">file.d.ts:62</a></li>
 								</ul>
 							</aside>
 							<div class="tsd-comment tsd-typography">
@@ -712,320 +222,6 @@
 						</li>
 					</ul>
 				</section>
-<<<<<<< HEAD
-=======
-				<section class="tsd-panel tsd-member tsd-kind-method tsd-parent-kind-interface tsd-is-external tsd-is-not-exported">
-					<a name="moveto" class="tsd-anchor"></a>
-					<h3>move<wbr>To</h3>
-					<ul class="tsd-signatures tsd-kind-method tsd-parent-kind-interface tsd-is-external tsd-is-not-exported">
-						<li class="tsd-signature tsd-kind-icon">move<wbr>To<span class="tsd-signature-symbol">(</span>file<span class="tsd-signature-symbol">: </span><a href="file.html" class="tsd-signature-type">File</a>, overwrite<span class="tsd-signature-symbol">?: </span><span class="tsd-signature-type">Boolean</span><span class="tsd-signature-symbol">)</span><span class="tsd-signature-symbol">: </span><span class="tsd-signature-type">void</span></li>
-						<li class="tsd-signature tsd-kind-icon">move<wbr>To<span class="tsd-signature-symbol">(</span>file<span class="tsd-signature-symbol">: </span><span class="tsd-signature-type">String</span>, overwrite<span class="tsd-signature-symbol">?: </span><span class="tsd-signature-type">Boolean</span><span class="tsd-signature-symbol">)</span><span class="tsd-signature-symbol">: </span><span class="tsd-signature-type">void</span></li>
-					</ul>
-					<ul class="tsd-descriptions">
-						<li class="tsd-description">
-							<aside class="tsd-sources">
-								<ul>
-<<<<<<< HEAD
-									<li>Defined in <a href="https://github.com/JegoYann/wakanda-api-reference/blob/73ad3dc/api/file.d.ts#L152">file.d.ts:152</a></li>
-=======
-									<li>Defined in <a href="https://github.com/JegoYann/wakanda-api-reference/blob/c41574b/api/file.d.ts#L152">file.d.ts:152</a></li>
->>>>>>> 22ab98231ef1990c7f8aa98675ee4d187241315a
-								</ul>
-							</aside>
-							<div class="tsd-comment tsd-typography">
-								<div class="lead">
-									<p>Moves the file to the specified destination.</p>
-								</div>
-								<pre><code><span class="hljs-keyword">var</span> myFile = <span class="hljs-function"><span class="hljs-keyword">new</span> <span class="hljs-title">File</span>( '<span class="hljs-type">PROJECT</span>/backend/my-file.js' );
-<span class="hljs-title">myFile</span>.<span class="hljs-title">create</span>();
-<span class="hljs-title">myFile</span>.<span class="hljs-title">moveTo</span>( '<span class="hljs-type">PROJECT</span>/my-moved-file.js', yes );
-<span class="hljs-comment">// myFile always references the "my-file.js" file</span>
-<span class="hljs-comment">// The referenced file did not change with the moveTo() action.</span>
-<span class="hljs-title">console</span>.<span class="hljs-title">log</span>( myFile.path );</span>
-</code></pre>
-								<dl class="tsd-comment-tags">
-									<dt>warning</dt>
-									<dd><p>After the <code>moveTo()</code> action, the file referenced is still the source file and not the destination file. Therefore, the referenced file does not exist anymore.</p>
-									</dd>
-								</dl>
-							</div>
-							<h4 class="tsd-parameters-title">Parameters</h4>
-							<ul class="tsd-parameters">
-								<li>
-									<h5>file: <a href="file.html" class="tsd-signature-type">File</a></h5>
-									<div class="tsd-comment tsd-typography">
-										<p>Destination file path</p>
-									</div>
-								</li>
-								<li>
-									<h5><span class="tsd-flag ts-flagOptional">Optional</span> overwrite: <span class="tsd-signature-type">Boolean</span></h5>
-									<div class="tsd-comment tsd-typography">
-										<p><code>true</code> if the file can be overwritten, <code>false</code> otherwise</p>
-									</div>
-								</li>
-							</ul>
-							<h4 class="tsd-returns-title">Returns <span class="tsd-signature-type">void</span></h4>
-						</li>
-						<li class="tsd-description">
-							<aside class="tsd-sources">
-								<ul>
-<<<<<<< HEAD
-									<li>Defined in <a href="https://github.com/JegoYann/wakanda-api-reference/blob/73ad3dc/api/file.d.ts#L172">file.d.ts:172</a></li>
-=======
-									<li>Defined in <a href="https://github.com/JegoYann/wakanda-api-reference/blob/c41574b/api/file.d.ts#L172">file.d.ts:172</a></li>
->>>>>>> 22ab98231ef1990c7f8aa98675ee4d187241315a
-								</ul>
-							</aside>
-							<div class="tsd-comment tsd-typography">
-								<div class="lead">
-									<p>Moves the file to the specified destination.</p>
-								</div>
-								<pre><code><span class="hljs-keyword">var</span> mySourceFile = <span class="hljs-keyword">new</span> <span class="hljs-type">File</span>( <span class="hljs-string">'PROJECT/backend/my-file.js'</span> );
-<span class="hljs-keyword">var</span> myDestinationFile = <span class="hljs-keyword">new</span> <span class="hljs-type">File</span>( <span class="hljs-string">'PROJECT/my-moved-file.js'</span> );
-<span class="hljs-comment">// The file must exists to be renamed</span>
-myFile.create();
-myFile.moveTo( myDestinationFile, yes );
-<span class="hljs-comment">// myFile always references the "my-file.js" file</span>
-<span class="hljs-comment">// The referenced file did not change with the moveTo() action.</span>
-console.log( myFile.path );
-<span class="hljs-comment">// PROJECT/backend/my-file.js</span>
-</code></pre>
-								<dl class="tsd-comment-tags">
-									<dt>warning</dt>
-									<dd><p>After the <code>moveTo()</code> action, the file referenced is still the source file and not the destination file. Therefore, the referenced file does not exist anymore.</p>
-									</dd>
-								</dl>
-							</div>
-							<h4 class="tsd-parameters-title">Parameters</h4>
-							<ul class="tsd-parameters">
-								<li>
-									<h5>file: <span class="tsd-signature-type">String</span></h5>
-									<div class="tsd-comment tsd-typography">
-										<p>Destination file path</p>
-									</div>
-								</li>
-								<li>
-									<h5><span class="tsd-flag ts-flagOptional">Optional</span> overwrite: <span class="tsd-signature-type">Boolean</span></h5>
-									<div class="tsd-comment tsd-typography">
-										<p><code>true</code> if the file can be overwritten, <code>false</code> otherwise</p>
-									</div>
-								</li>
-							</ul>
-							<h4 class="tsd-returns-title">Returns <span class="tsd-signature-type">void</span></h4>
-						</li>
-					</ul>
-				</section>
-				<section class="tsd-panel tsd-member tsd-kind-method tsd-parent-kind-interface tsd-is-external tsd-is-not-exported">
-					<a name="remove" class="tsd-anchor"></a>
-					<h3>remove</h3>
-					<ul class="tsd-signatures tsd-kind-method tsd-parent-kind-interface tsd-is-external tsd-is-not-exported">
-						<li class="tsd-signature tsd-kind-icon">remove<span class="tsd-signature-symbol">(</span><span class="tsd-signature-symbol">)</span><span class="tsd-signature-symbol">: </span><span class="tsd-signature-type">Boolean</span></li>
-					</ul>
-					<ul class="tsd-descriptions">
-						<li class="tsd-description">
-							<aside class="tsd-sources">
-								<ul>
-<<<<<<< HEAD
-									<li>Defined in <a href="https://github.com/JegoYann/wakanda-api-reference/blob/73ad3dc/api/file.d.ts#L177">file.d.ts:177</a></li>
-=======
-									<li>Defined in <a href="https://github.com/JegoYann/wakanda-api-reference/blob/c41574b/api/file.d.ts#L177">file.d.ts:177</a></li>
->>>>>>> 22ab98231ef1990c7f8aa98675ee4d187241315a
-								</ul>
-							</aside>
-							<div class="tsd-comment tsd-typography">
-								<div class="lead">
-									<p>Removes the file from the disk.</p>
-								</div>
-							</div>
-							<h4 class="tsd-returns-title">Returns <span class="tsd-signature-type">Boolean</span></h4>
-							<p><code>true</code> if the file is not here, <code>false</code> otherwise.</p>
-						</li>
-					</ul>
-				</section>
-				<section class="tsd-panel tsd-member tsd-kind-method tsd-parent-kind-interface tsd-is-external tsd-is-not-exported">
-					<a name="setname" class="tsd-anchor"></a>
-					<h3>set<wbr>Name</h3>
-					<ul class="tsd-signatures tsd-kind-method tsd-parent-kind-interface tsd-is-external tsd-is-not-exported">
-						<li class="tsd-signature tsd-kind-icon">set<wbr>Name<span class="tsd-signature-symbol">(</span>name<span class="tsd-signature-symbol">: </span><span class="tsd-signature-type">String</span><span class="tsd-signature-symbol">)</span><span class="tsd-signature-symbol">: </span><span class="tsd-signature-type">Boolean</span></li>
-					</ul>
-					<ul class="tsd-descriptions">
-						<li class="tsd-description">
-							<aside class="tsd-sources">
-								<ul>
-<<<<<<< HEAD
-									<li>Defined in <a href="https://github.com/JegoYann/wakanda-api-reference/blob/73ad3dc/api/file.d.ts#L199">file.d.ts:199</a></li>
-=======
-									<li>Defined in <a href="https://github.com/JegoYann/wakanda-api-reference/blob/c41574b/api/file.d.ts#L199">file.d.ts:199</a></li>
->>>>>>> 22ab98231ef1990c7f8aa98675ee4d187241315a
-								</ul>
-							</aside>
-							<div class="tsd-comment tsd-typography">
-								<div class="lead">
-									<p>Rename the file on disk.</p>
-								</div>
-								<pre><code class="lang-`">var myFile = new File( &#39;PROJECT/backend/my-file.js&#39; );
-// The file must exists to be renamed
-myFile.create();
-// The destination file name must be free
-myFile.setName( &#39;my-renamed-file.js&#39; );
-// myFile always references the &quot;my-file.js&quot; file
-// The referenced file did not change with the setName() action.
-console.log( myFile.path );
-// PROJECT/backend/my-file.js
-</code></pre>
-								<dl class="tsd-comment-tags">
-									<dt>warning</dt>
-									<dd><p>The file must exist on disk to be renamed</p>
-									</dd>
-									<dt>warning</dt>
-									<dd><p>The file destination must be free</p>
-									</dd>
-									<dt>throws</dt>
-									<dd><p>An error if something goes wrong: file already exists, invalid name, ...</p>
-									</dd>
-								</dl>
-							</div>
-							<h4 class="tsd-parameters-title">Parameters</h4>
-							<ul class="tsd-parameters">
-								<li>
-									<h5>name: <span class="tsd-signature-type">String</span></h5>
-									<div class="tsd-comment tsd-typography">
-										<p>New file name</p>
-									</div>
-								</li>
-							</ul>
-							<h4 class="tsd-returns-title">Returns <span class="tsd-signature-type">Boolean</span></h4>
-							<p><code>true</code> if the file is successfully renamed</p>
-						</li>
-					</ul>
-				</section>
-				<section class="tsd-panel tsd-member tsd-kind-method tsd-parent-kind-interface tsd-is-inherited tsd-is-external tsd-is-not-exported">
-					<a name="slice" class="tsd-anchor"></a>
-					<h3>slice</h3>
-					<ul class="tsd-signatures tsd-kind-method tsd-parent-kind-interface tsd-is-inherited tsd-is-external tsd-is-not-exported">
-						<li class="tsd-signature tsd-kind-icon">slice<span class="tsd-signature-symbol">(</span>start<span class="tsd-signature-symbol">?: </span><span class="tsd-signature-type">Number</span>, end<span class="tsd-signature-symbol">?: </span><span class="tsd-signature-type">Number</span>, mimeType<span class="tsd-signature-symbol">?: </span><span class="tsd-signature-type">String</span><span class="tsd-signature-symbol">)</span><span class="tsd-signature-symbol">: </span><a href="blob.html" class="tsd-signature-type">Blob</a></li>
-					</ul>
-					<ul class="tsd-descriptions">
-						<li class="tsd-description">
-							<aside class="tsd-sources">
-								<p>Inherited from <a href="blob.html">Blob</a>.<a href="blob.html#slice">slice</a></p>
-								<ul>
-<<<<<<< HEAD
-									<li>Defined in <a href="https://github.com/JegoYann/wakanda-api-reference/blob/73ad3dc/api/blob.d.ts#L105">blob.d.ts:105</a></li>
-=======
-									<li>Defined in <a href="https://github.com/JegoYann/wakanda-api-reference/blob/c41574b/api/blob.d.ts#L105">blob.d.ts:105</a></li>
->>>>>>> 22ab98231ef1990c7f8aa98675ee4d187241315a
-								</ul>
-							</aside>
-							<div class="tsd-comment tsd-typography">
-								<div class="lead">
-									<p>Creates a new blob by referencing the contents of the bytes of the Blob to which it is applied, from start to end.</p>
-								</div>
-								<h4 id="example-1-slice-a-blob">Example 1: Slice a blob</h4>
-								<pre><code><span class="hljs-keyword">var</span> myBlob = <span class="hljs-keyword">new</span> Blob( <span class="hljs-number">20</span> , <span class="hljs-number">88</span>, <span class="hljs-string">'application/octet-stream'</span> );
-<span class="hljs-built_in">console</span>.log( myBlob.toString() );
-<span class="hljs-comment">// XXXXXXXXXXXXXXXXXXXX</span>
-<span class="hljs-keyword">var</span> mySlicedBlob = myBlob.slice( <span class="hljs-number">5</span>, <span class="hljs-number">10</span> );
-<span class="hljs-built_in">console</span>.log( mySlicedBlob.toString() );
-<span class="hljs-comment">// XXXXX</span>
-</code></pre><h4 id="example-2-slice-a-blob">Example 2: Slice a blob</h4>
-								<pre><code><span class="hljs-keyword">var</span> myBlob = <span class="hljs-keyword">new</span> Blob( <span class="hljs-number">20</span> , <span class="hljs-number">88</span>, <span class="hljs-string">'application/octet-stream'</span> );
-<span class="hljs-built_in">console</span>.log( myBlob.toString() );
-<span class="hljs-comment">// XXXXXXXXXXXXXXXXXXXX</span>
-<span class="hljs-keyword">var</span> mySlicedBlob = myBlob.slice( <span class="hljs-number">0</span>, <span class="hljs-number">-5</span> );
-<span class="hljs-built_in">console</span>.log( mySlicedBlob.toString() );
-<span class="hljs-comment">// XXXXXXXXXXXXXXX</span>
-</code></pre><h4 id="example-3-slice-a-file">Example 3: Slice a file</h4>
-								<pre><code><span class="hljs-keyword">var</span> myFile = <span class="hljs-keyword">File</span>( 'PROJECT/backend/<span class="hljs-keyword">bootstrap</span>.js' );
-<span class="hljs-keyword">var</span> myBlobSlice = myFile.slice( 0, 100 );
-console.<span class="hljs-built_in">log</span>( myBlobSlice.<span class="hljs-keyword">toString</span>() );
-</code></pre>
-							</div>
-							<h4 class="tsd-parameters-title">Parameters</h4>
-							<ul class="tsd-parameters">
-								<li>
-									<h5><span class="tsd-flag ts-flagOptional">Optional</span> start: <span class="tsd-signature-type">Number</span></h5>
-									<div class="tsd-comment tsd-typography">
-										<p>(default: 0)</p>
-									</div>
-								</li>
-								<li>
-									<h5><span class="tsd-flag ts-flagOptional">Optional</span> end: <span class="tsd-signature-type">Number</span></h5>
-									<div class="tsd-comment tsd-typography">
-										<p>(default: blob.size)</p>
-									</div>
-								</li>
-								<li>
-									<h5><span class="tsd-flag ts-flagOptional">Optional</span> mimeType: <span class="tsd-signature-type">String</span></h5>
-									<div class="tsd-comment tsd-typography">
-									</div>
-								</li>
-							</ul>
-							<h4 class="tsd-returns-title">Returns <a href="blob.html" class="tsd-signature-type">Blob</a></h4>
-						</li>
-					</ul>
-				</section>
-				<section class="tsd-panel tsd-member tsd-kind-method tsd-parent-kind-interface tsd-is-inherited tsd-is-external tsd-is-not-exported">
-					<a name="tobuffer" class="tsd-anchor"></a>
-					<h3>to<wbr>Buffer</h3>
-					<ul class="tsd-signatures tsd-kind-method tsd-parent-kind-interface tsd-is-inherited tsd-is-external tsd-is-not-exported">
-						<li class="tsd-signature tsd-kind-icon">to<wbr>Buffer<span class="tsd-signature-symbol">(</span><span class="tsd-signature-symbol">)</span><span class="tsd-signature-symbol">: </span><a href="buffer.html" class="tsd-signature-type">Buffer</a></li>
-					</ul>
-					<ul class="tsd-descriptions">
-						<li class="tsd-description">
-							<aside class="tsd-sources">
-								<p>Inherited from <a href="blob.html">Blob</a>.<a href="blob.html#tobuffer">toBuffer</a></p>
-								<ul>
-<<<<<<< HEAD
-									<li>Defined in <a href="https://github.com/JegoYann/wakanda-api-reference/blob/73ad3dc/api/blob.d.ts#L109">blob.d.ts:109</a></li>
-=======
-									<li>Defined in <a href="https://github.com/JegoYann/wakanda-api-reference/blob/c41574b/api/blob.d.ts#L109">blob.d.ts:109</a></li>
->>>>>>> 22ab98231ef1990c7f8aa98675ee4d187241315a
-								</ul>
-							</aside>
-							<div class="tsd-comment tsd-typography">
-								<div class="lead">
-									<p>Returns a buffer object containing a copy of the blob bytes.</p>
-								</div>
-							</div>
-							<h4 class="tsd-returns-title">Returns <a href="buffer.html" class="tsd-signature-type">Buffer</a></h4>
-						</li>
-					</ul>
-				</section>
-				<section class="tsd-panel tsd-member tsd-kind-method tsd-parent-kind-interface tsd-is-inherited tsd-is-external tsd-is-not-exported">
-					<a name="tostring" class="tsd-anchor"></a>
-					<h3>to<wbr>String</h3>
-					<ul class="tsd-signatures tsd-kind-method tsd-parent-kind-interface tsd-is-inherited tsd-is-external tsd-is-not-exported">
-						<li class="tsd-signature tsd-kind-icon">to<wbr>String<span class="tsd-signature-symbol">(</span>stringFormat<span class="tsd-signature-symbol">?: </span><span class="tsd-signature-type">String</span><span class="tsd-signature-symbol">)</span><span class="tsd-signature-symbol">: </span><span class="tsd-signature-type">String</span></li>
-					</ul>
-					<ul class="tsd-descriptions">
-						<li class="tsd-description">
-							<aside class="tsd-sources">
-								<p>Inherited from <a href="blob.html">Blob</a>.<a href="blob.html#tostring">toString</a></p>
-								<ul>
-<<<<<<< HEAD
-									<li>Defined in <a href="https://github.com/JegoYann/wakanda-api-reference/blob/73ad3dc/api/blob.d.ts#L113">blob.d.ts:113</a></li>
-=======
-									<li>Defined in <a href="https://github.com/JegoYann/wakanda-api-reference/blob/c41574b/api/blob.d.ts#L113">blob.d.ts:113</a></li>
->>>>>>> 22ab98231ef1990c7f8aa98675ee4d187241315a
-								</ul>
-							</aside>
-							<div class="tsd-comment tsd-typography">
-								<div class="lead">
-									<p>Get a string representation of the blob contents.</p>
-								</div>
-							</div>
-							<h4 class="tsd-parameters-title">Parameters</h4>
-							<ul class="tsd-parameters">
-								<li>
-									<h5><span class="tsd-flag ts-flagOptional">Optional</span> stringFormat: <span class="tsd-signature-type">String</span></h5>
-								</li>
-							</ul>
-							<h4 class="tsd-returns-title">Returns <span class="tsd-signature-type">String</span></h4>
-						</li>
-					</ul>
-				</section>
->>>>>>> 25df7eab
 			</section>
 		</div>
 		<div class="col-4 col-menu menu-sticky-wrap menu-highlight">
