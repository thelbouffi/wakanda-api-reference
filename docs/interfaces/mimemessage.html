<!doctype html>
<html class="default no-js">
<head>
	<meta charset="utf-8">
	<meta http-equiv="X-UA-Compatible" content="IE=edge">
	<title>MIMEMessage | </title>
	<meta name="description" content="">
	<meta name="viewport" content="width=device-width, initial-scale=1">
	<link rel="stylesheet" href="../assets/css/main.css">
</head>
<body>
<header>
	<div class="tsd-page-toolbar">
		<div class="container">
			<div class="table-wrap">
				<div class="table-cell" id="tsd-search" data-index="../assets/js/search.js" data-base="..">
					<div class="field">
						<label for="tsd-search-field" class="tsd-widget search no-caption">Search</label>
						<input id="tsd-search-field" type="text" />
					</div>
					<ul class="results">
						<li class="state loading">Preparing search index...</li>
						<li class="state failure">The search index is not available</li>
					</ul>
					<a href="../index.html" class="title"></a>
				</div>
				<div class="table-cell" id="tsd-widgets">
					<div id="tsd-filter">
						<a href="#" class="tsd-widget options no-caption" data-toggle="options">Options</a>
						<div class="tsd-filter-group">
							<div class="tsd-select" id="tsd-filter-visibility">
								<span class="tsd-select-label">All</span>
								<ul class="tsd-select-list">
									<li data-value="public">Public</li>
									<li data-value="protected">Public/Protected</li>
									<li data-value="private" class="selected">All</li>
								</ul>
							</div>
							<input type="checkbox" id="tsd-filter-inherited" checked />
							<label class="tsd-widget" for="tsd-filter-inherited">Inherited</label>
							<input type="checkbox" id="tsd-filter-externals" checked />
							<label class="tsd-widget" for="tsd-filter-externals">Externals</label>
							<input type="checkbox" id="tsd-filter-only-exported" />
							<label class="tsd-widget" for="tsd-filter-only-exported">Only exported</label>
						</div>
					</div>
					<a href="#" class="tsd-widget menu no-caption" data-toggle="menu">Menu</a>
				</div>
			</div>
		</div>
	</div>
	<div class="tsd-page-title">
		<div class="container">
			<ul class="tsd-breadcrumb">
				<li>
					<a href="../globals.html">Globals</a>
				</li>
				<li>
					<a href="mimemessage.html">MIMEMessage</a>
				</li>
			</ul>
			<h1>Interface MIMEMessage</h1>
		</div>
	</div>
</header>
<div class="container container-main">
	<div class="row">
		<div class="col-8 col-content">
			<section class="tsd-panel tsd-hierarchy">
				<h3>Hierarchy</h3>
				<ul class="tsd-hierarchy">
					<li>
						<span class="target">MIMEMessage</span>
					</li>
				</ul>
			</section>
			<section class="tsd-panel tsd-kind-interface tsd-is-external tsd-is-not-exported">
				<h3 class="tsd-before-signature">Indexable</h3>
				<div class="tsd-signature tsd-kind-icon"><span class="tsd-signature-symbol">[</span>n: <span class="tsd-signature-type">number</span><span class="tsd-signature-symbol">]: </span><a href="mimemessagepart.html" class="tsd-signature-type">MIMEMessagePart</a></div>
				<div class="tsd-comment tsd-typography">
					<div class="lead">
						<p>nth part of the multipart MIME message.</p>
					</div>
				</div>
			</section>
			<section class="tsd-panel-group tsd-index-group">
				<h2>Index</h2>
				<section class="tsd-panel tsd-index-panel">
					<div class="tsd-index-content">
						<section class="tsd-index-section tsd-is-external tsd-is-not-exported">
							<h3>Properties</h3>
							<ul class="tsd-index-list">
								<li class="tsd-kind-property tsd-parent-kind-interface tsd-is-external tsd-is-not-exported"><a href="mimemessage.html#boundary" class="tsd-kind-icon">boundary</a></li>
								<li class="tsd-kind-property tsd-parent-kind-interface tsd-is-external tsd-is-not-exported"><a href="mimemessage.html#count" class="tsd-kind-icon">count</a></li>
								<li class="tsd-kind-property tsd-parent-kind-interface tsd-is-external tsd-is-not-exported"><a href="mimemessage.html#encoding" class="tsd-kind-icon">encoding</a></li>
								<li class="tsd-kind-property tsd-parent-kind-interface tsd-is-external tsd-is-not-exported"><a href="mimemessage.html#length" class="tsd-kind-icon">length</a></li>
							</ul>
						</section>
						<section class="tsd-index-section tsd-is-external tsd-is-not-exported">
							<h3>Methods</h3>
							<ul class="tsd-index-list">
								<li class="tsd-kind-method tsd-parent-kind-interface tsd-is-external tsd-is-not-exported"><a href="mimemessage.html#toblob" class="tsd-kind-icon">to<wbr>Blob</a></li>
								<li class="tsd-kind-method tsd-parent-kind-interface tsd-is-external tsd-is-not-exported"><a href="mimemessage.html#tobuffer" class="tsd-kind-icon">to<wbr>Buffer</a></li>
							</ul>
						</section>
					</div>
				</section>
			</section>
			<section class="tsd-panel-group tsd-member-group tsd-is-external tsd-is-not-exported">
				<h2>Properties</h2>
				<section class="tsd-panel tsd-member tsd-kind-property tsd-parent-kind-interface tsd-is-external tsd-is-not-exported">
					<a name="boundary" class="tsd-anchor"></a>
					<h3>boundary</h3>
					<div class="tsd-signature tsd-kind-icon">boundary<span class="tsd-signature-symbol">:</span> <span class="tsd-signature-type">String</span></div>
					<aside class="tsd-sources">
						<ul>
<<<<<<< HEAD
							<li>Defined in <a href="https://github.com/JegoYann/wakanda-api-reference/blob/22ab982/api/mime.d.ts#L12">mime.d.ts:12</a></li>
=======
<<<<<<< HEAD
							<li>Defined in <a href="https://github.com/JegoYann/wakanda-api-reference/blob/73ad3dc/api/mime.d.ts#L12">mime.d.ts:12</a></li>
=======
							<li>Defined in <a href="https://github.com/JegoYann/wakanda-api-reference/blob/c41574b/api/mime.d.ts#L12">mime.d.ts:12</a></li>
>>>>>>> 22ab98231ef1990c7f8aa98675ee4d187241315a
>>>>>>> 25df7eab
						</ul>
					</aside>
					<div class="tsd-comment tsd-typography">
						<div class="lead">
							<p>Boundary tag used to delimit the parts.</p>
						</div>
					</div>
				</section>
				<section class="tsd-panel tsd-member tsd-kind-property tsd-parent-kind-interface tsd-is-external tsd-is-not-exported">
					<a name="count" class="tsd-anchor"></a>
					<h3>count</h3>
					<div class="tsd-signature tsd-kind-icon">count<span class="tsd-signature-symbol">:</span> <span class="tsd-signature-type">Number</span></div>
					<aside class="tsd-sources">
						<ul>
<<<<<<< HEAD
							<li>Defined in <a href="https://github.com/JegoYann/wakanda-api-reference/blob/22ab982/api/mime.d.ts#L16">mime.d.ts:16</a></li>
=======
<<<<<<< HEAD
							<li>Defined in <a href="https://github.com/JegoYann/wakanda-api-reference/blob/73ad3dc/api/mime.d.ts#L16">mime.d.ts:16</a></li>
=======
							<li>Defined in <a href="https://github.com/JegoYann/wakanda-api-reference/blob/c41574b/api/mime.d.ts#L16">mime.d.ts:16</a></li>
>>>>>>> 22ab98231ef1990c7f8aa98675ee4d187241315a
>>>>>>> 25df7eab
						</ul>
					</aside>
					<div class="tsd-comment tsd-typography">
						<div class="lead">
							<p>Number of parts.</p>
						</div>
					</div>
				</section>
				<section class="tsd-panel tsd-member tsd-kind-property tsd-parent-kind-interface tsd-is-external tsd-is-not-exported">
					<a name="encoding" class="tsd-anchor"></a>
					<h3>encoding</h3>
					<div class="tsd-signature tsd-kind-icon">encoding<span class="tsd-signature-symbol">:</span> <span class="tsd-signature-type">String</span></div>
					<aside class="tsd-sources">
						<ul>
<<<<<<< HEAD
							<li>Defined in <a href="https://github.com/JegoYann/wakanda-api-reference/blob/22ab982/api/mime.d.ts#L20">mime.d.ts:20</a></li>
=======
<<<<<<< HEAD
							<li>Defined in <a href="https://github.com/JegoYann/wakanda-api-reference/blob/73ad3dc/api/mime.d.ts#L20">mime.d.ts:20</a></li>
=======
							<li>Defined in <a href="https://github.com/JegoYann/wakanda-api-reference/blob/c41574b/api/mime.d.ts#L20">mime.d.ts:20</a></li>
>>>>>>> 22ab98231ef1990c7f8aa98675ee4d187241315a
>>>>>>> 25df7eab
						</ul>
					</aside>
					<div class="tsd-comment tsd-typography">
						<div class="lead">
							<p>Encoding type: &#39;multipart/form-data&#39; or &#39;application/x-www-form-urlencoded&#39;.</p>
						</div>
					</div>
				</section>
				<section class="tsd-panel tsd-member tsd-kind-property tsd-parent-kind-interface tsd-is-external tsd-is-not-exported">
					<a name="length" class="tsd-anchor"></a>
					<h3>length</h3>
					<div class="tsd-signature tsd-kind-icon">length<span class="tsd-signature-symbol">:</span> <span class="tsd-signature-type">Number</span></div>
					<aside class="tsd-sources">
						<ul>
<<<<<<< HEAD
							<li>Defined in <a href="https://github.com/JegoYann/wakanda-api-reference/blob/22ab982/api/mime.d.ts#L24">mime.d.ts:24</a></li>
=======
<<<<<<< HEAD
							<li>Defined in <a href="https://github.com/JegoYann/wakanda-api-reference/blob/73ad3dc/api/mime.d.ts#L24">mime.d.ts:24</a></li>
=======
							<li>Defined in <a href="https://github.com/JegoYann/wakanda-api-reference/blob/c41574b/api/mime.d.ts#L24">mime.d.ts:24</a></li>
>>>>>>> 22ab98231ef1990c7f8aa98675ee4d187241315a
>>>>>>> 25df7eab
						</ul>
					</aside>
					<div class="tsd-comment tsd-typography">
						<div class="lead">
							<p>Number of parts.</p>
						</div>
					</div>
				</section>
			</section>
			<section class="tsd-panel-group tsd-member-group tsd-is-external tsd-is-not-exported">
				<h2>Methods</h2>
				<section class="tsd-panel tsd-member tsd-kind-method tsd-parent-kind-interface tsd-is-external tsd-is-not-exported">
					<a name="toblob" class="tsd-anchor"></a>
					<h3>to<wbr>Blob</h3>
					<ul class="tsd-signatures tsd-kind-method tsd-parent-kind-interface tsd-is-external tsd-is-not-exported">
						<li class="tsd-signature tsd-kind-icon">to<wbr>Blob<span class="tsd-signature-symbol">(</span>mimeType<span class="tsd-signature-symbol">?: </span><span class="tsd-signature-type">String</span><span class="tsd-signature-symbol">)</span><span class="tsd-signature-symbol">: </span><a href="wakblobinstance.html" class="tsd-signature-type">WAKBlobInstance</a></li>
					</ul>
					<ul class="tsd-descriptions">
						<li class="tsd-description">
							<aside class="tsd-sources">
								<ul>
<<<<<<< HEAD
									<li>Defined in <a href="https://github.com/JegoYann/wakanda-api-reference/blob/22ab982/api/mime.d.ts#L28">mime.d.ts:28</a></li>
=======
<<<<<<< HEAD
									<li>Defined in <a href="https://github.com/JegoYann/wakanda-api-reference/blob/73ad3dc/api/mime.d.ts#L28">mime.d.ts:28</a></li>
=======
									<li>Defined in <a href="https://github.com/JegoYann/wakanda-api-reference/blob/c41574b/api/mime.d.ts#L28">mime.d.ts:28</a></li>
>>>>>>> 22ab98231ef1990c7f8aa98675ee4d187241315a
>>>>>>> 25df7eab
								</ul>
							</aside>
							<div class="tsd-comment tsd-typography">
								<div class="lead">
									<p>Returns the MIME message as a Blob object.</p>
								</div>
							</div>
							<h4 class="tsd-parameters-title">Parameters</h4>
							<ul class="tsd-parameters">
								<li>
									<h5><span class="tsd-flag ts-flagOptional">Optional</span> mimeType: <span class="tsd-signature-type">String</span></h5>
								</li>
							</ul>
							<h4 class="tsd-returns-title">Returns <a href="wakblobinstance.html" class="tsd-signature-type">WAKBlobInstance</a></h4>
						</li>
					</ul>
				</section>
				<section class="tsd-panel tsd-member tsd-kind-method tsd-parent-kind-interface tsd-is-external tsd-is-not-exported">
					<a name="tobuffer" class="tsd-anchor"></a>
					<h3>to<wbr>Buffer</h3>
					<ul class="tsd-signatures tsd-kind-method tsd-parent-kind-interface tsd-is-external tsd-is-not-exported">
						<li class="tsd-signature tsd-kind-icon">to<wbr>Buffer<span class="tsd-signature-symbol">(</span><span class="tsd-signature-symbol">)</span><span class="tsd-signature-symbol">: </span><a href="wakbufferinstance.html" class="tsd-signature-type">WAKBufferInstance</a></li>
					</ul>
					<ul class="tsd-descriptions">
						<li class="tsd-description">
							<aside class="tsd-sources">
								<ul>
<<<<<<< HEAD
									<li>Defined in <a href="https://github.com/JegoYann/wakanda-api-reference/blob/22ab982/api/mime.d.ts#L32">mime.d.ts:32</a></li>
=======
<<<<<<< HEAD
									<li>Defined in <a href="https://github.com/JegoYann/wakanda-api-reference/blob/73ad3dc/api/mime.d.ts#L32">mime.d.ts:32</a></li>
=======
									<li>Defined in <a href="https://github.com/JegoYann/wakanda-api-reference/blob/c41574b/api/mime.d.ts#L32">mime.d.ts:32</a></li>
>>>>>>> 22ab98231ef1990c7f8aa98675ee4d187241315a
>>>>>>> 25df7eab
								</ul>
							</aside>
							<div class="tsd-comment tsd-typography">
								<div class="lead">
									<p>Returns the MIME message as a Buffer object.</p>
								</div>
							</div>
							<h4 class="tsd-returns-title">Returns <a href="wakbufferinstance.html" class="tsd-signature-type">WAKBufferInstance</a></h4>
						</li>
					</ul>
				</section>
			</section>
		</div>
		<div class="col-4 col-menu menu-sticky-wrap menu-highlight">
			<nav class="tsd-navigation primary">
				<ul>
					<li class="globals  ">
						<a href="../globals.html"><em>Globals</em></a>
					</li>
				</ul>
			</nav>
			<nav class="tsd-navigation secondary menu-sticky">
				<ul class="before-current">
				</ul>
				<ul class="current">
					<li class="current tsd-kind-interface tsd-is-external tsd-is-not-exported">
						<a href="mimemessage.html" class="tsd-kind-icon">MIMEMessage</a>
						<ul>
							<li class=" tsd-kind-property tsd-parent-kind-interface tsd-is-external tsd-is-not-exported">
								<a href="mimemessage.html#boundary" class="tsd-kind-icon">boundary</a>
							</li>
							<li class=" tsd-kind-property tsd-parent-kind-interface tsd-is-external tsd-is-not-exported">
								<a href="mimemessage.html#count" class="tsd-kind-icon">count</a>
							</li>
							<li class=" tsd-kind-property tsd-parent-kind-interface tsd-is-external tsd-is-not-exported">
								<a href="mimemessage.html#encoding" class="tsd-kind-icon">encoding</a>
							</li>
							<li class=" tsd-kind-property tsd-parent-kind-interface tsd-is-external tsd-is-not-exported">
								<a href="mimemessage.html#length" class="tsd-kind-icon">length</a>
							</li>
							<li class=" tsd-kind-method tsd-parent-kind-interface tsd-is-external tsd-is-not-exported">
								<a href="mimemessage.html#toblob" class="tsd-kind-icon">to<wbr>Blob</a>
							</li>
							<li class=" tsd-kind-method tsd-parent-kind-interface tsd-is-external tsd-is-not-exported">
								<a href="mimemessage.html#tobuffer" class="tsd-kind-icon">to<wbr>Buffer</a>
							</li>
						</ul>
					</li>
				</ul>
				<ul class="after-current">
				</ul>
			</nav>
		</div>
	</div>
</div>
<footer>
	<div class="container">
		<h2>Legend</h2>
		<div class="tsd-legend-group">
			<ul class="tsd-legend">
				<li class="tsd-kind-module"><span class="tsd-kind-icon">Module</span></li>
				<li class="tsd-kind-object-literal"><span class="tsd-kind-icon">Object literal</span></li>
				<li class="tsd-kind-variable"><span class="tsd-kind-icon">Variable</span></li>
				<li class="tsd-kind-function"><span class="tsd-kind-icon">Function</span></li>
				<li class="tsd-kind-function tsd-has-type-parameter"><span class="tsd-kind-icon">Function with type parameter</span></li>
				<li class="tsd-kind-index-signature"><span class="tsd-kind-icon">Index signature</span></li>
				<li class="tsd-kind-type-alias"><span class="tsd-kind-icon">Type alias</span></li>
			</ul>
			<ul class="tsd-legend">
				<li class="tsd-kind-enum"><span class="tsd-kind-icon">Enumeration</span></li>
				<li class="tsd-kind-enum-member"><span class="tsd-kind-icon">Enumeration member</span></li>
				<li class="tsd-kind-property tsd-parent-kind-enum"><span class="tsd-kind-icon">Property</span></li>
				<li class="tsd-kind-method tsd-parent-kind-enum"><span class="tsd-kind-icon">Method</span></li>
			</ul>
			<ul class="tsd-legend">
				<li class="tsd-kind-interface"><span class="tsd-kind-icon">Interface</span></li>
				<li class="tsd-kind-interface tsd-has-type-parameter"><span class="tsd-kind-icon">Interface with type parameter</span></li>
				<li class="tsd-kind-constructor tsd-parent-kind-interface"><span class="tsd-kind-icon">Constructor</span></li>
				<li class="tsd-kind-property tsd-parent-kind-interface"><span class="tsd-kind-icon">Property</span></li>
				<li class="tsd-kind-method tsd-parent-kind-interface"><span class="tsd-kind-icon">Method</span></li>
				<li class="tsd-kind-index-signature tsd-parent-kind-interface"><span class="tsd-kind-icon">Index signature</span></li>
			</ul>
			<ul class="tsd-legend">
				<li class="tsd-kind-class"><span class="tsd-kind-icon">Class</span></li>
				<li class="tsd-kind-class tsd-has-type-parameter"><span class="tsd-kind-icon">Class with type parameter</span></li>
				<li class="tsd-kind-constructor tsd-parent-kind-class"><span class="tsd-kind-icon">Constructor</span></li>
				<li class="tsd-kind-property tsd-parent-kind-class"><span class="tsd-kind-icon">Property</span></li>
				<li class="tsd-kind-method tsd-parent-kind-class"><span class="tsd-kind-icon">Method</span></li>
				<li class="tsd-kind-accessor tsd-parent-kind-class"><span class="tsd-kind-icon">Accessor</span></li>
				<li class="tsd-kind-index-signature tsd-parent-kind-class"><span class="tsd-kind-icon">Index signature</span></li>
			</ul>
			<ul class="tsd-legend">
				<li class="tsd-kind-constructor tsd-parent-kind-class tsd-is-inherited"><span class="tsd-kind-icon">Inherited constructor</span></li>
				<li class="tsd-kind-property tsd-parent-kind-class tsd-is-inherited"><span class="tsd-kind-icon">Inherited property</span></li>
				<li class="tsd-kind-method tsd-parent-kind-class tsd-is-inherited"><span class="tsd-kind-icon">Inherited method</span></li>
				<li class="tsd-kind-accessor tsd-parent-kind-class tsd-is-inherited"><span class="tsd-kind-icon">Inherited accessor</span></li>
			</ul>
			<ul class="tsd-legend">
				<li class="tsd-kind-property tsd-parent-kind-class tsd-is-protected"><span class="tsd-kind-icon">Protected property</span></li>
				<li class="tsd-kind-method tsd-parent-kind-class tsd-is-protected"><span class="tsd-kind-icon">Protected method</span></li>
				<li class="tsd-kind-accessor tsd-parent-kind-class tsd-is-protected"><span class="tsd-kind-icon">Protected accessor</span></li>
			</ul>
			<ul class="tsd-legend">
				<li class="tsd-kind-property tsd-parent-kind-class tsd-is-private"><span class="tsd-kind-icon">Private property</span></li>
				<li class="tsd-kind-method tsd-parent-kind-class tsd-is-private"><span class="tsd-kind-icon">Private method</span></li>
				<li class="tsd-kind-accessor tsd-parent-kind-class tsd-is-private"><span class="tsd-kind-icon">Private accessor</span></li>
			</ul>
			<ul class="tsd-legend">
				<li class="tsd-kind-property tsd-parent-kind-class tsd-is-static"><span class="tsd-kind-icon">Static property</span></li>
				<li class="tsd-kind-call-signature tsd-parent-kind-class tsd-is-static"><span class="tsd-kind-icon">Static method</span></li>
			</ul>
		</div>
	</div>
</footer>
<div class="overlay"></div>
<script src="../assets/js/main.js"></script>
<script>if (location.protocol == 'file:') document.write('<script src="../assets/js/search.js"><' + '/script>');</script>
</body>
</html><|MERGE_RESOLUTION|>--- conflicted
+++ resolved
@@ -114,15 +114,7 @@
 					<div class="tsd-signature tsd-kind-icon">boundary<span class="tsd-signature-symbol">:</span> <span class="tsd-signature-type">String</span></div>
 					<aside class="tsd-sources">
 						<ul>
-<<<<<<< HEAD
-							<li>Defined in <a href="https://github.com/JegoYann/wakanda-api-reference/blob/22ab982/api/mime.d.ts#L12">mime.d.ts:12</a></li>
-=======
-<<<<<<< HEAD
-							<li>Defined in <a href="https://github.com/JegoYann/wakanda-api-reference/blob/73ad3dc/api/mime.d.ts#L12">mime.d.ts:12</a></li>
-=======
-							<li>Defined in <a href="https://github.com/JegoYann/wakanda-api-reference/blob/c41574b/api/mime.d.ts#L12">mime.d.ts:12</a></li>
->>>>>>> 22ab98231ef1990c7f8aa98675ee4d187241315a
->>>>>>> 25df7eab
+							<li>Defined in <a href="https://github.com/JegoYann/wakanda-api-reference/blob/7356c46/api/mime.d.ts#L12">mime.d.ts:12</a></li>
 						</ul>
 					</aside>
 					<div class="tsd-comment tsd-typography">
@@ -137,15 +129,7 @@
 					<div class="tsd-signature tsd-kind-icon">count<span class="tsd-signature-symbol">:</span> <span class="tsd-signature-type">Number</span></div>
 					<aside class="tsd-sources">
 						<ul>
-<<<<<<< HEAD
-							<li>Defined in <a href="https://github.com/JegoYann/wakanda-api-reference/blob/22ab982/api/mime.d.ts#L16">mime.d.ts:16</a></li>
-=======
-<<<<<<< HEAD
-							<li>Defined in <a href="https://github.com/JegoYann/wakanda-api-reference/blob/73ad3dc/api/mime.d.ts#L16">mime.d.ts:16</a></li>
-=======
-							<li>Defined in <a href="https://github.com/JegoYann/wakanda-api-reference/blob/c41574b/api/mime.d.ts#L16">mime.d.ts:16</a></li>
->>>>>>> 22ab98231ef1990c7f8aa98675ee4d187241315a
->>>>>>> 25df7eab
+							<li>Defined in <a href="https://github.com/JegoYann/wakanda-api-reference/blob/7356c46/api/mime.d.ts#L16">mime.d.ts:16</a></li>
 						</ul>
 					</aside>
 					<div class="tsd-comment tsd-typography">
@@ -160,15 +144,7 @@
 					<div class="tsd-signature tsd-kind-icon">encoding<span class="tsd-signature-symbol">:</span> <span class="tsd-signature-type">String</span></div>
 					<aside class="tsd-sources">
 						<ul>
-<<<<<<< HEAD
-							<li>Defined in <a href="https://github.com/JegoYann/wakanda-api-reference/blob/22ab982/api/mime.d.ts#L20">mime.d.ts:20</a></li>
-=======
-<<<<<<< HEAD
-							<li>Defined in <a href="https://github.com/JegoYann/wakanda-api-reference/blob/73ad3dc/api/mime.d.ts#L20">mime.d.ts:20</a></li>
-=======
-							<li>Defined in <a href="https://github.com/JegoYann/wakanda-api-reference/blob/c41574b/api/mime.d.ts#L20">mime.d.ts:20</a></li>
->>>>>>> 22ab98231ef1990c7f8aa98675ee4d187241315a
->>>>>>> 25df7eab
+							<li>Defined in <a href="https://github.com/JegoYann/wakanda-api-reference/blob/7356c46/api/mime.d.ts#L20">mime.d.ts:20</a></li>
 						</ul>
 					</aside>
 					<div class="tsd-comment tsd-typography">
@@ -183,15 +159,7 @@
 					<div class="tsd-signature tsd-kind-icon">length<span class="tsd-signature-symbol">:</span> <span class="tsd-signature-type">Number</span></div>
 					<aside class="tsd-sources">
 						<ul>
-<<<<<<< HEAD
-							<li>Defined in <a href="https://github.com/JegoYann/wakanda-api-reference/blob/22ab982/api/mime.d.ts#L24">mime.d.ts:24</a></li>
-=======
-<<<<<<< HEAD
-							<li>Defined in <a href="https://github.com/JegoYann/wakanda-api-reference/blob/73ad3dc/api/mime.d.ts#L24">mime.d.ts:24</a></li>
-=======
-							<li>Defined in <a href="https://github.com/JegoYann/wakanda-api-reference/blob/c41574b/api/mime.d.ts#L24">mime.d.ts:24</a></li>
->>>>>>> 22ab98231ef1990c7f8aa98675ee4d187241315a
->>>>>>> 25df7eab
+							<li>Defined in <a href="https://github.com/JegoYann/wakanda-api-reference/blob/7356c46/api/mime.d.ts#L24">mime.d.ts:24</a></li>
 						</ul>
 					</aside>
 					<div class="tsd-comment tsd-typography">
@@ -213,15 +181,7 @@
 						<li class="tsd-description">
 							<aside class="tsd-sources">
 								<ul>
-<<<<<<< HEAD
-									<li>Defined in <a href="https://github.com/JegoYann/wakanda-api-reference/blob/22ab982/api/mime.d.ts#L28">mime.d.ts:28</a></li>
-=======
-<<<<<<< HEAD
-									<li>Defined in <a href="https://github.com/JegoYann/wakanda-api-reference/blob/73ad3dc/api/mime.d.ts#L28">mime.d.ts:28</a></li>
-=======
-									<li>Defined in <a href="https://github.com/JegoYann/wakanda-api-reference/blob/c41574b/api/mime.d.ts#L28">mime.d.ts:28</a></li>
->>>>>>> 22ab98231ef1990c7f8aa98675ee4d187241315a
->>>>>>> 25df7eab
+									<li>Defined in <a href="https://github.com/JegoYann/wakanda-api-reference/blob/7356c46/api/mime.d.ts#L28">mime.d.ts:28</a></li>
 								</ul>
 							</aside>
 							<div class="tsd-comment tsd-typography">
@@ -249,15 +209,7 @@
 						<li class="tsd-description">
 							<aside class="tsd-sources">
 								<ul>
-<<<<<<< HEAD
-									<li>Defined in <a href="https://github.com/JegoYann/wakanda-api-reference/blob/22ab982/api/mime.d.ts#L32">mime.d.ts:32</a></li>
-=======
-<<<<<<< HEAD
-									<li>Defined in <a href="https://github.com/JegoYann/wakanda-api-reference/blob/73ad3dc/api/mime.d.ts#L32">mime.d.ts:32</a></li>
-=======
-									<li>Defined in <a href="https://github.com/JegoYann/wakanda-api-reference/blob/c41574b/api/mime.d.ts#L32">mime.d.ts:32</a></li>
->>>>>>> 22ab98231ef1990c7f8aa98675ee4d187241315a
->>>>>>> 25df7eab
+									<li>Defined in <a href="https://github.com/JegoYann/wakanda-api-reference/blob/7356c46/api/mime.d.ts#L32">mime.d.ts:32</a></li>
 								</ul>
 							</aside>
 							<div class="tsd-comment tsd-typography">
