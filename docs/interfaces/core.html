--- conflicted
+++ resolved
@@ -109,15 +109,7 @@
 					<div class="tsd-signature tsd-kind-icon">Buffer<span class="tsd-signature-symbol">:</span> <a href="wakbufferinstance.html" class="tsd-signature-type">WAKBufferInstance</a></div>
 					<aside class="tsd-sources">
 						<ul>
-<<<<<<< HEAD
-							<li>Defined in <a href="https://github.com/JegoYann/wakanda-api-reference/blob/22ab982/api/application.d.ts#L108">application.d.ts:108</a></li>
-=======
-<<<<<<< HEAD
-							<li>Defined in <a href="https://github.com/JegoYann/wakanda-api-reference/blob/73ad3dc/api/application.d.ts#L109">application.d.ts:109</a></li>
-=======
-							<li>Defined in <a href="https://github.com/JegoYann/wakanda-api-reference/blob/c41574b/api/application.d.ts#L116">application.d.ts:116</a></li>
->>>>>>> 22ab98231ef1990c7f8aa98675ee4d187241315a
->>>>>>> 25df7eab
+							<li>Defined in <a href="https://github.com/JegoYann/wakanda-api-reference/blob/7356c46/api/application.d.ts#L108">application.d.ts:108</a></li>
 						</ul>
 					</aside>
 					<div class="tsd-comment tsd-typography">
@@ -132,15 +124,7 @@
 					<div class="tsd-signature tsd-kind-icon">console<span class="tsd-signature-symbol">:</span> <span class="tsd-signature-type">Console</span></div>
 					<aside class="tsd-sources">
 						<ul>
-<<<<<<< HEAD
-							<li>Defined in <a href="https://github.com/JegoYann/wakanda-api-reference/blob/22ab982/api/application.d.ts#L104">application.d.ts:104</a></li>
-=======
-<<<<<<< HEAD
-							<li>Defined in <a href="https://github.com/JegoYann/wakanda-api-reference/blob/73ad3dc/api/application.d.ts#L105">application.d.ts:105</a></li>
-=======
-							<li>Defined in <a href="https://github.com/JegoYann/wakanda-api-reference/blob/c41574b/api/application.d.ts#L112">application.d.ts:112</a></li>
->>>>>>> 22ab98231ef1990c7f8aa98675ee4d187241315a
->>>>>>> 25df7eab
+							<li>Defined in <a href="https://github.com/JegoYann/wakanda-api-reference/blob/7356c46/api/application.d.ts#L104">application.d.ts:104</a></li>
 						</ul>
 					</aside>
 					<div class="tsd-comment tsd-typography">
@@ -162,15 +146,7 @@
 						<li class="tsd-description">
 							<aside class="tsd-sources">
 								<ul>
-<<<<<<< HEAD
-									<li>Defined in <a href="https://github.com/JegoYann/wakanda-api-reference/blob/22ab982/api/application.d.ts#L132">application.d.ts:132</a></li>
-=======
-<<<<<<< HEAD
-									<li>Defined in <a href="https://github.com/JegoYann/wakanda-api-reference/blob/73ad3dc/api/application.d.ts#L133">application.d.ts:133</a></li>
-=======
-									<li>Defined in <a href="https://github.com/JegoYann/wakanda-api-reference/blob/c41574b/api/application.d.ts#L140">application.d.ts:140</a></li>
->>>>>>> 22ab98231ef1990c7f8aa98675ee4d187241315a
->>>>>>> 25df7eab
+									<li>Defined in <a href="https://github.com/JegoYann/wakanda-api-reference/blob/7356c46/api/application.d.ts#L132">application.d.ts:132</a></li>
 								</ul>
 							</aside>
 							<div class="tsd-comment tsd-typography">
@@ -225,15 +201,7 @@
 						<li class="tsd-description">
 							<aside class="tsd-sources">
 								<ul>
-<<<<<<< HEAD
-									<li>Defined in <a href="https://github.com/JegoYann/wakanda-api-reference/blob/22ab982/api/application.d.ts#L119">application.d.ts:119</a></li>
-=======
-<<<<<<< HEAD
-									<li>Defined in <a href="https://github.com/JegoYann/wakanda-api-reference/blob/73ad3dc/api/application.d.ts#L120">application.d.ts:120</a></li>
-=======
-									<li>Defined in <a href="https://github.com/JegoYann/wakanda-api-reference/blob/c41574b/api/application.d.ts#L127">application.d.ts:127</a></li>
->>>>>>> 22ab98231ef1990c7f8aa98675ee4d187241315a
->>>>>>> 25df7eab
+									<li>Defined in <a href="https://github.com/JegoYann/wakanda-api-reference/blob/7356c46/api/application.d.ts#L119">application.d.ts:119</a></li>
 								</ul>
 							</aside>
 							<div class="tsd-comment tsd-typography">
@@ -259,15 +227,7 @@
 						<li class="tsd-description">
 							<aside class="tsd-sources">
 								<ul>
-<<<<<<< HEAD
-									<li>Defined in <a href="https://github.com/JegoYann/wakanda-api-reference/blob/22ab982/api/application.d.ts#L123">application.d.ts:123</a></li>
-=======
-<<<<<<< HEAD
-									<li>Defined in <a href="https://github.com/JegoYann/wakanda-api-reference/blob/73ad3dc/api/application.d.ts#L124">application.d.ts:124</a></li>
-=======
-									<li>Defined in <a href="https://github.com/JegoYann/wakanda-api-reference/blob/c41574b/api/application.d.ts#L131">application.d.ts:131</a></li>
->>>>>>> 22ab98231ef1990c7f8aa98675ee4d187241315a
->>>>>>> 25df7eab
+									<li>Defined in <a href="https://github.com/JegoYann/wakanda-api-reference/blob/7356c46/api/application.d.ts#L123">application.d.ts:123</a></li>
 								</ul>
 							</aside>
 							<div class="tsd-comment tsd-typography">
