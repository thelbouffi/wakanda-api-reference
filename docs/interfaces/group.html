<!doctype html>
<html class="default no-js">
<head>
	<meta charset="utf-8">
	<meta http-equiv="X-UA-Compatible" content="IE=edge">
	<title>Group | </title>
	<meta name="description" content="">
	<meta name="viewport" content="width=device-width, initial-scale=1">
	<link rel="stylesheet" href="../assets/css/main.css">
</head>
<body>
<header>
	<div class="tsd-page-toolbar">
		<div class="container">
			<div class="table-wrap">
				<div class="table-cell" id="tsd-search" data-index="../assets/js/search.js" data-base="..">
					<div class="field">
						<label for="tsd-search-field" class="tsd-widget search no-caption">Search</label>
						<input id="tsd-search-field" type="text" />
					</div>
					<ul class="results">
						<li class="state loading">Preparing search index...</li>
						<li class="state failure">The search index is not available</li>
					</ul>
					<a href="../index.html" class="title"></a>
				</div>
				<div class="table-cell" id="tsd-widgets">
					<div id="tsd-filter">
						<a href="#" class="tsd-widget options no-caption" data-toggle="options">Options</a>
						<div class="tsd-filter-group">
							<div class="tsd-select" id="tsd-filter-visibility">
								<span class="tsd-select-label">All</span>
								<ul class="tsd-select-list">
									<li data-value="public">Public</li>
									<li data-value="protected">Public/Protected</li>
									<li data-value="private" class="selected">All</li>
								</ul>
							</div>
							<input type="checkbox" id="tsd-filter-inherited" checked />
							<label class="tsd-widget" for="tsd-filter-inherited">Inherited</label>
							<input type="checkbox" id="tsd-filter-externals" checked />
							<label class="tsd-widget" for="tsd-filter-externals">Externals</label>
							<input type="checkbox" id="tsd-filter-only-exported" />
							<label class="tsd-widget" for="tsd-filter-only-exported">Only exported</label>
						</div>
					</div>
					<a href="#" class="tsd-widget menu no-caption" data-toggle="menu">Menu</a>
				</div>
			</div>
		</div>
	</div>
	<div class="tsd-page-title">
		<div class="container">
			<ul class="tsd-breadcrumb">
				<li>
					<a href="../globals.html">Globals</a>
				</li>
				<li>
					<a href="group.html">Group</a>
				</li>
			</ul>
			<h1>Interface Group</h1>
		</div>
	</div>
</header>
<div class="container container-main">
	<div class="row">
		<div class="col-8 col-content">
			<section class="tsd-panel tsd-hierarchy">
				<h3>Hierarchy</h3>
				<ul class="tsd-hierarchy">
					<li>
						<span class="target">Group</span>
					</li>
				</ul>
			</section>
			<section class="tsd-panel-group tsd-index-group">
				<h2>Index</h2>
				<section class="tsd-panel tsd-index-panel">
					<div class="tsd-index-content">
						<section class="tsd-index-section tsd-is-external tsd-is-not-exported">
							<h3>Properties</h3>
							<ul class="tsd-index-list">
								<li class="tsd-kind-property tsd-parent-kind-interface tsd-is-external tsd-is-not-exported"><a href="group.html#id" class="tsd-kind-icon">ID</a></li>
								<li class="tsd-kind-property tsd-parent-kind-interface tsd-is-external tsd-is-not-exported"><a href="group.html#name" class="tsd-kind-icon">name</a></li>
							</ul>
						</section>
						<section class="tsd-index-section tsd-is-external tsd-is-not-exported">
							<h3>Methods</h3>
							<ul class="tsd-index-list">
								<li class="tsd-kind-method tsd-parent-kind-interface tsd-is-external tsd-is-not-exported"><a href="group.html#filterchildren" class="tsd-kind-icon">filter<wbr>Children</a></li>
								<li class="tsd-kind-method tsd-parent-kind-interface tsd-is-external tsd-is-not-exported"><a href="group.html#filterparents" class="tsd-kind-icon">filter<wbr>Parents</a></li>
								<li class="tsd-kind-method tsd-parent-kind-interface tsd-is-external tsd-is-not-exported"><a href="group.html#getchildren" class="tsd-kind-icon">get<wbr>Children</a></li>
								<li class="tsd-kind-method tsd-parent-kind-interface tsd-is-external tsd-is-not-exported"><a href="group.html#getparents" class="tsd-kind-icon">get<wbr>Parents</a></li>
								<li class="tsd-kind-method tsd-parent-kind-interface tsd-is-external tsd-is-not-exported"><a href="group.html#getusers" class="tsd-kind-icon">get<wbr>Users</a></li>
								<li class="tsd-kind-method tsd-parent-kind-interface tsd-is-external tsd-is-not-exported"><a href="group.html#putinto" class="tsd-kind-icon">put<wbr>Into</a></li>
								<li class="tsd-kind-method tsd-parent-kind-interface tsd-is-external tsd-is-not-exported"><a href="group.html#remove" class="tsd-kind-icon">remove</a></li>
								<li class="tsd-kind-method tsd-parent-kind-interface tsd-is-external tsd-is-not-exported"><a href="group.html#removefrom" class="tsd-kind-icon">remove<wbr>From</a></li>
								<li class="tsd-kind-method tsd-parent-kind-interface tsd-is-external tsd-is-not-exported"><a href="group.html#setalias" class="tsd-kind-icon">set<wbr>Alias</a></li>
							</ul>
						</section>
					</div>
				</section>
			</section>
			<section class="tsd-panel-group tsd-member-group tsd-is-external tsd-is-not-exported">
				<h2>Properties</h2>
				<section class="tsd-panel tsd-member tsd-kind-property tsd-parent-kind-interface tsd-is-external tsd-is-not-exported">
					<a name="id" class="tsd-anchor"></a>
					<h3>ID</h3>
					<div class="tsd-signature tsd-kind-icon">ID<span class="tsd-signature-symbol">:</span> <span class="tsd-signature-type">String</span></div>
					<aside class="tsd-sources">
						<ul>
<<<<<<< HEAD
							<li>Defined in <a href="https://github.com/JegoYann/wakanda-api-reference/blob/22ab982/api/group.d.ts#L7">group.d.ts:7</a></li>
=======
<<<<<<< HEAD
							<li>Defined in <a href="https://github.com/JegoYann/wakanda-api-reference/blob/73ad3dc/api/group.d.ts#L7">group.d.ts:7</a></li>
=======
							<li>Defined in <a href="https://github.com/JegoYann/wakanda-api-reference/blob/c41574b/api/group.d.ts#L7">group.d.ts:7</a></li>
>>>>>>> 22ab98231ef1990c7f8aa98675ee4d187241315a
>>>>>>> 25df7eab
						</ul>
					</aside>
					<div class="tsd-comment tsd-typography">
						<div class="lead">
							<p>Describes the internal group ID.</p>
						</div>
					</div>
				</section>
				<section class="tsd-panel tsd-member tsd-kind-property tsd-parent-kind-interface tsd-is-external tsd-is-not-exported">
					<a name="name" class="tsd-anchor"></a>
					<h3>name</h3>
					<div class="tsd-signature tsd-kind-icon">name<span class="tsd-signature-symbol">:</span> <span class="tsd-signature-type">String</span></div>
					<aside class="tsd-sources">
						<ul>
<<<<<<< HEAD
							<li>Defined in <a href="https://github.com/JegoYann/wakanda-api-reference/blob/22ab982/api/group.d.ts#L11">group.d.ts:11</a></li>
=======
<<<<<<< HEAD
							<li>Defined in <a href="https://github.com/JegoYann/wakanda-api-reference/blob/73ad3dc/api/group.d.ts#L11">group.d.ts:11</a></li>
=======
							<li>Defined in <a href="https://github.com/JegoYann/wakanda-api-reference/blob/c41574b/api/group.d.ts#L11">group.d.ts:11</a></li>
>>>>>>> 22ab98231ef1990c7f8aa98675ee4d187241315a
>>>>>>> 25df7eab
						</ul>
					</aside>
					<div class="tsd-comment tsd-typography">
						<div class="lead">
							<p>Describes the group name.</p>
						</div>
					</div>
				</section>
			</section>
			<section class="tsd-panel-group tsd-member-group tsd-is-external tsd-is-not-exported">
				<h2>Methods</h2>
				<section class="tsd-panel tsd-member tsd-kind-method tsd-parent-kind-interface tsd-is-external tsd-is-not-exported">
					<a name="filterchildren" class="tsd-anchor"></a>
					<h3>filter<wbr>Children</h3>
					<ul class="tsd-signatures tsd-kind-method tsd-parent-kind-interface tsd-is-external tsd-is-not-exported">
						<li class="tsd-signature tsd-kind-icon">filter<wbr>Children<span class="tsd-signature-symbol">(</span>filterString<span class="tsd-signature-symbol">: </span><span class="tsd-signature-type">String</span>, level<span class="tsd-signature-symbol">?: </span><span class="tsd-signature-type">Boolean</span><span class="tsd-signature-symbol">)</span><span class="tsd-signature-symbol">: </span><span class="tsd-signature-type">Array</span></li>
					</ul>
					<ul class="tsd-descriptions">
						<li class="tsd-description">
							<aside class="tsd-sources">
								<ul>
<<<<<<< HEAD
									<li>Defined in <a href="https://github.com/JegoYann/wakanda-api-reference/blob/22ab982/api/group.d.ts#L24">group.d.ts:24</a></li>
=======
<<<<<<< HEAD
									<li>Defined in <a href="https://github.com/JegoYann/wakanda-api-reference/blob/73ad3dc/api/group.d.ts#L23">group.d.ts:23</a></li>
=======
									<li>Defined in <a href="https://github.com/JegoYann/wakanda-api-reference/blob/c41574b/api/group.d.ts#L23">group.d.ts:23</a></li>
>>>>>>> 22ab98231ef1990c7f8aa98675ee4d187241315a
>>>>>>> 25df7eab
								</ul>
							</aside>
							<div class="tsd-comment tsd-typography">
								<div class="lead">
									<p>Returns all children directory groups starting with <code>filterString</code>.</p>
								</div>
								<pre><code><span class="hljs-built_in">var</span> myABCDEFG;
<span class="hljs-built_in">var</span> myGroups = <span class="hljs-built_in">directory</span>.filterChildren(<span class="hljs-string">"*cien"</span>);
</code></pre>
							</div>
							<h4 class="tsd-parameters-title">Parameters</h4>
							<ul class="tsd-parameters">
								<li>
									<h5>filterString: <span class="tsd-signature-type">String</span></h5>
									<div class="tsd-comment tsd-typography">
										<p>Describe the filtering string</p>
									</div>
								</li>
								<li>
									<h5><span class="tsd-flag ts-flagOptional">Optional</span> level: <span class="tsd-signature-type">Boolean</span></h5>
									<div class="tsd-comment tsd-typography">
										<p>(default: <code>false</code>) Set to <code>true</code> if you want first level results. Set to <code>false</code> otherwise.</p>
									</div>
								</li>
							</ul>
							<h4 class="tsd-returns-title">Returns <span class="tsd-signature-type">Array</span></h4>
							<p>Returns an array of group</p>
						</li>
					</ul>
				</section>
				<section class="tsd-panel tsd-member tsd-kind-method tsd-parent-kind-interface tsd-is-external tsd-is-not-exported">
					<a name="filterparents" class="tsd-anchor"></a>
					<h3>filter<wbr>Parents</h3>
					<ul class="tsd-signatures tsd-kind-method tsd-parent-kind-interface tsd-is-external tsd-is-not-exported">
						<li class="tsd-signature tsd-kind-icon">filter<wbr>Parents<span class="tsd-signature-symbol">(</span>filterString<span class="tsd-signature-symbol">: </span><span class="tsd-signature-type">String</span>, level<span class="tsd-signature-symbol">?: </span><span class="tsd-signature-type">Boolean</span><span class="tsd-signature-symbol">)</span><span class="tsd-signature-symbol">: </span><span class="tsd-signature-type">Array</span></li>
					</ul>
					<ul class="tsd-descriptions">
						<li class="tsd-description">
							<aside class="tsd-sources">
								<ul>
<<<<<<< HEAD
									<li>Defined in <a href="https://github.com/JegoYann/wakanda-api-reference/blob/22ab982/api/group.d.ts#L36">group.d.ts:36</a></li>
=======
<<<<<<< HEAD
									<li>Defined in <a href="https://github.com/JegoYann/wakanda-api-reference/blob/73ad3dc/api/group.d.ts#L35">group.d.ts:35</a></li>
=======
									<li>Defined in <a href="https://github.com/JegoYann/wakanda-api-reference/blob/c41574b/api/group.d.ts#L35">group.d.ts:35</a></li>
>>>>>>> 22ab98231ef1990c7f8aa98675ee4d187241315a
>>>>>>> 25df7eab
								</ul>
							</aside>
							<div class="tsd-comment tsd-typography">
								<div class="lead">
									<p>Returns all children directory groups starting with <code>filterString</code>.</p>
								</div>
								<pre><code><span class="hljs-attribute">var myGroups</span> = directory.filterParents(<span class="hljs-string">"*cien"</span>);
</code></pre>
							</div>
							<h4 class="tsd-parameters-title">Parameters</h4>
							<ul class="tsd-parameters">
								<li>
									<h5>filterString: <span class="tsd-signature-type">String</span></h5>
									<div class="tsd-comment tsd-typography">
										<p>Describe the filtering string</p>
									</div>
								</li>
								<li>
									<h5><span class="tsd-flag ts-flagOptional">Optional</span> level: <span class="tsd-signature-type">Boolean</span></h5>
									<div class="tsd-comment tsd-typography">
										<p>(default: <code>false</code>) Set to <code>true</code> if you want first level results. Set to <code>false</code> otherwise.</p>
									</div>
								</li>
							</ul>
							<h4 class="tsd-returns-title">Returns <span class="tsd-signature-type">Array</span></h4>
							<p>Returns an array of group</p>
						</li>
					</ul>
				</section>
				<section class="tsd-panel tsd-member tsd-kind-method tsd-parent-kind-interface tsd-is-external tsd-is-not-exported">
					<a name="getchildren" class="tsd-anchor"></a>
					<h3>get<wbr>Children</h3>
					<ul class="tsd-signatures tsd-kind-method tsd-parent-kind-interface tsd-is-external tsd-is-not-exported">
						<li class="tsd-signature tsd-kind-icon">get<wbr>Children<span class="tsd-signature-symbol">(</span>level<span class="tsd-signature-symbol">?: </span><span class="tsd-signature-type">Boolean</span><span class="tsd-signature-symbol">)</span><span class="tsd-signature-symbol">: </span><span class="tsd-signature-type">Array</span></li>
					</ul>
					<ul class="tsd-descriptions">
						<li class="tsd-description">
							<aside class="tsd-sources">
								<ul>
<<<<<<< HEAD
									<li>Defined in <a href="https://github.com/JegoYann/wakanda-api-reference/blob/22ab982/api/group.d.ts#L41">group.d.ts:41</a></li>
=======
<<<<<<< HEAD
									<li>Defined in <a href="https://github.com/JegoYann/wakanda-api-reference/blob/73ad3dc/api/group.d.ts#L40">group.d.ts:40</a></li>
=======
									<li>Defined in <a href="https://github.com/JegoYann/wakanda-api-reference/blob/c41574b/api/group.d.ts#L40">group.d.ts:40</a></li>
>>>>>>> 22ab98231ef1990c7f8aa98675ee4d187241315a
>>>>>>> 25df7eab
								</ul>
							</aside>
							<div class="tsd-comment tsd-typography">
								<div class="lead">
									<p>Get children groups belonging to the current group.</p>
								</div>
							</div>
							<h4 class="tsd-parameters-title">Parameters</h4>
							<ul class="tsd-parameters">
								<li>
									<h5><span class="tsd-flag ts-flagOptional">Optional</span> level: <span class="tsd-signature-type">Boolean</span></h5>
									<div class="tsd-comment tsd-typography">
										<p>(default: <code>false</code>) Set to <code>true</code> if you want first level results. Set to <code>false</code> otherwise.</p>
									</div>
								</li>
							</ul>
							<h4 class="tsd-returns-title">Returns <span class="tsd-signature-type">Array</span></h4>
						</li>
					</ul>
				</section>
				<section class="tsd-panel tsd-member tsd-kind-method tsd-parent-kind-interface tsd-is-external tsd-is-not-exported">
					<a name="getparents" class="tsd-anchor"></a>
					<h3>get<wbr>Parents</h3>
					<ul class="tsd-signatures tsd-kind-method tsd-parent-kind-interface tsd-is-external tsd-is-not-exported">
						<li class="tsd-signature tsd-kind-icon">get<wbr>Parents<span class="tsd-signature-symbol">(</span>level<span class="tsd-signature-symbol">?: </span><span class="tsd-signature-type">Boolean</span><span class="tsd-signature-symbol">)</span><span class="tsd-signature-symbol">: </span><span class="tsd-signature-type">Array</span></li>
					</ul>
					<ul class="tsd-descriptions">
						<li class="tsd-description">
							<aside class="tsd-sources">
								<ul>
<<<<<<< HEAD
									<li>Defined in <a href="https://github.com/JegoYann/wakanda-api-reference/blob/22ab982/api/group.d.ts#L46">group.d.ts:46</a></li>
=======
<<<<<<< HEAD
									<li>Defined in <a href="https://github.com/JegoYann/wakanda-api-reference/blob/73ad3dc/api/group.d.ts#L45">group.d.ts:45</a></li>
=======
									<li>Defined in <a href="https://github.com/JegoYann/wakanda-api-reference/blob/c41574b/api/group.d.ts#L45">group.d.ts:45</a></li>
>>>>>>> 22ab98231ef1990c7f8aa98675ee4d187241315a
>>>>>>> 25df7eab
								</ul>
							</aside>
							<div class="tsd-comment tsd-typography">
								<div class="lead">
									<p>Get parent groups to which the current group belongs.</p>
								</div>
							</div>
							<h4 class="tsd-parameters-title">Parameters</h4>
							<ul class="tsd-parameters">
								<li>
									<h5><span class="tsd-flag ts-flagOptional">Optional</span> level: <span class="tsd-signature-type">Boolean</span></h5>
									<div class="tsd-comment tsd-typography">
										<p>(default: <code>false</code>) Set to <code>true</code> if you want first level results. Set to <code>false</code> otherwise.</p>
									</div>
								</li>
							</ul>
							<h4 class="tsd-returns-title">Returns <span class="tsd-signature-type">Array</span></h4>
						</li>
					</ul>
				</section>
				<section class="tsd-panel tsd-member tsd-kind-method tsd-parent-kind-interface tsd-is-external tsd-is-not-exported">
					<a name="getusers" class="tsd-anchor"></a>
					<h3>get<wbr>Users</h3>
					<ul class="tsd-signatures tsd-kind-method tsd-parent-kind-interface tsd-is-external tsd-is-not-exported">
						<li class="tsd-signature tsd-kind-icon">get<wbr>Users<span class="tsd-signature-symbol">(</span>level<span class="tsd-signature-symbol">?: </span><span class="tsd-signature-type">Boolean</span><span class="tsd-signature-symbol">)</span><span class="tsd-signature-symbol">: </span><span class="tsd-signature-type">Array</span></li>
					</ul>
					<ul class="tsd-descriptions">
						<li class="tsd-description">
							<aside class="tsd-sources">
								<ul>
<<<<<<< HEAD
									<li>Defined in <a href="https://github.com/JegoYann/wakanda-api-reference/blob/22ab982/api/group.d.ts#L51">group.d.ts:51</a></li>
=======
<<<<<<< HEAD
									<li>Defined in <a href="https://github.com/JegoYann/wakanda-api-reference/blob/73ad3dc/api/group.d.ts#L50">group.d.ts:50</a></li>
=======
									<li>Defined in <a href="https://github.com/JegoYann/wakanda-api-reference/blob/c41574b/api/group.d.ts#L50">group.d.ts:50</a></li>
>>>>>>> 22ab98231ef1990c7f8aa98675ee4d187241315a
>>>>>>> 25df7eab
								</ul>
							</aside>
							<div class="tsd-comment tsd-typography">
								<div class="lead">
									<p>Get users belonging to the current group.</p>
								</div>
							</div>
							<h4 class="tsd-parameters-title">Parameters</h4>
							<ul class="tsd-parameters">
								<li>
									<h5><span class="tsd-flag ts-flagOptional">Optional</span> level: <span class="tsd-signature-type">Boolean</span></h5>
									<div class="tsd-comment tsd-typography">
										<p>(default: <code>false</code>) Set to <code>true</code> if you want first level results. Set to <code>false</code> otherwise.</p>
									</div>
								</li>
							</ul>
							<h4 class="tsd-returns-title">Returns <span class="tsd-signature-type">Array</span></h4>
						</li>
					</ul>
				</section>
				<section class="tsd-panel tsd-member tsd-kind-method tsd-parent-kind-interface tsd-is-external tsd-is-not-exported">
					<a name="putinto" class="tsd-anchor"></a>
					<h3>put<wbr>Into</h3>
					<ul class="tsd-signatures tsd-kind-method tsd-parent-kind-interface tsd-is-external tsd-is-not-exported">
						<li class="tsd-signature tsd-kind-icon">put<wbr>Into<span class="tsd-signature-symbol">(</span><span class="tsd-signature-symbol">...</span>groupList<span class="tsd-signature-symbol">: </span><span class="tsd-signature-type">String</span><span class="tsd-signature-symbol">[]</span><span class="tsd-signature-symbol">)</span><span class="tsd-signature-symbol">: </span><span class="tsd-signature-type">void</span></li>
						<li class="tsd-signature tsd-kind-icon">put<wbr>Into<span class="tsd-signature-symbol">(</span><span class="tsd-signature-symbol">...</span>groupList<span class="tsd-signature-symbol">: </span><a href="group.html" class="tsd-signature-type">Group</a><span class="tsd-signature-symbol">[]</span><span class="tsd-signature-symbol">)</span><span class="tsd-signature-symbol">: </span><span class="tsd-signature-type">void</span></li>
					</ul>
					<ul class="tsd-descriptions">
						<li class="tsd-description">
							<aside class="tsd-sources">
								<ul>
<<<<<<< HEAD
									<li>Defined in <a href="https://github.com/JegoYann/wakanda-api-reference/blob/22ab982/api/group.d.ts#L62">group.d.ts:62</a></li>
=======
<<<<<<< HEAD
									<li>Defined in <a href="https://github.com/JegoYann/wakanda-api-reference/blob/73ad3dc/api/group.d.ts#L61">group.d.ts:61</a></li>
=======
									<li>Defined in <a href="https://github.com/JegoYann/wakanda-api-reference/blob/c41574b/api/group.d.ts#L61">group.d.ts:61</a></li>
>>>>>>> 22ab98231ef1990c7f8aa98675ee4d187241315a
>>>>>>> 25df7eab
								</ul>
							</aside>
							<div class="tsd-comment tsd-typography">
								<div class="lead">
									<p>Assignes a group to one or more groups.</p>
								</div>
								<pre><code><span class="hljs-selector-tag">myGroup</span><span class="hljs-selector-class">.putInto</span>( <span class="hljs-string">'sales'</span> );
</code></pre>
								<dl class="tsd-comment-tags">
									<dt>warning</dt>
									<dd><p>All updates done to the <code>directory</code> are temporary. Use <code>directory.save()</code> to save all updates on disk.</p>
									</dd>
								</dl>
							</div>
							<h4 class="tsd-parameters-title">Parameters</h4>
							<ul class="tsd-parameters">
								<li>
									<h5><span class="tsd-flag ts-flagRest">Rest</span> <span class="tsd-signature-symbol">...</span>groupList: <span class="tsd-signature-type">String</span><span class="tsd-signature-symbol">[]</span></h5>
									<div class="tsd-comment tsd-typography">
										<p>Describes an array of group name</p>
									</div>
								</li>
							</ul>
							<h4 class="tsd-returns-title">Returns <span class="tsd-signature-type">void</span></h4>
						</li>
						<li class="tsd-description">
							<aside class="tsd-sources">
								<ul>
<<<<<<< HEAD
									<li>Defined in <a href="https://github.com/JegoYann/wakanda-api-reference/blob/22ab982/api/group.d.ts#L74">group.d.ts:74</a></li>
=======
<<<<<<< HEAD
									<li>Defined in <a href="https://github.com/JegoYann/wakanda-api-reference/blob/73ad3dc/api/group.d.ts#L73">group.d.ts:73</a></li>
=======
									<li>Defined in <a href="https://github.com/JegoYann/wakanda-api-reference/blob/c41574b/api/group.d.ts#L73">group.d.ts:73</a></li>
>>>>>>> 22ab98231ef1990c7f8aa98675ee4d187241315a
>>>>>>> 25df7eab
								</ul>
							</aside>
							<div class="tsd-comment tsd-typography">
								<div class="lead">
									<p>Assignes a group to one or more groups.</p>
								</div>
								<pre><code><span class="hljs-keyword">var</span> SalesGroup = directory.<span class="hljs-keyword">group</span>( <span class="hljs-string">'sales'</span> );
myGroup.putInto( SalesGroup );
</code></pre>
								<dl class="tsd-comment-tags">
									<dt>warning</dt>
									<dd><p>All updates done to the <code>directory</code> are temporary. Use <code>directory.save()</code> to save all updates on disk.</p>
									</dd>
								</dl>
							</div>
							<h4 class="tsd-parameters-title">Parameters</h4>
							<ul class="tsd-parameters">
								<li>
									<h5><span class="tsd-flag ts-flagRest">Rest</span> <span class="tsd-signature-symbol">...</span>groupList: <a href="group.html" class="tsd-signature-type">Group</a><span class="tsd-signature-symbol">[]</span></h5>
									<div class="tsd-comment tsd-typography">
										<p>Describes an array of group object</p>
									</div>
								</li>
							</ul>
							<h4 class="tsd-returns-title">Returns <span class="tsd-signature-type">void</span></h4>
						</li>
					</ul>
				</section>
				<section class="tsd-panel tsd-member tsd-kind-method tsd-parent-kind-interface tsd-is-external tsd-is-not-exported">
					<a name="remove" class="tsd-anchor"></a>
					<h3>remove</h3>
					<ul class="tsd-signatures tsd-kind-method tsd-parent-kind-interface tsd-is-external tsd-is-not-exported">
						<li class="tsd-signature tsd-kind-icon">remove<span class="tsd-signature-symbol">(</span><span class="tsd-signature-symbol">)</span><span class="tsd-signature-symbol">: </span><span class="tsd-signature-type">void</span></li>
					</ul>
					<ul class="tsd-descriptions">
						<li class="tsd-description">
							<aside class="tsd-sources">
								<ul>
<<<<<<< HEAD
									<li>Defined in <a href="https://github.com/JegoYann/wakanda-api-reference/blob/22ab982/api/group.d.ts#L79">group.d.ts:79</a></li>
=======
<<<<<<< HEAD
									<li>Defined in <a href="https://github.com/JegoYann/wakanda-api-reference/blob/73ad3dc/api/group.d.ts#L78">group.d.ts:78</a></li>
=======
									<li>Defined in <a href="https://github.com/JegoYann/wakanda-api-reference/blob/c41574b/api/group.d.ts#L78">group.d.ts:78</a></li>
>>>>>>> 22ab98231ef1990c7f8aa98675ee4d187241315a
>>>>>>> 25df7eab
								</ul>
							</aside>
							<div class="tsd-comment tsd-typography">
								<div class="lead">
									<p>Removes the group from the directory.</p>
								</div>
								<dl class="tsd-comment-tags">
									<dt>warning</dt>
									<dd><p>All updates done to the <code>directory</code> are temporary. Use <code>directory.save()</code> to save all updates on disk.</p>
									</dd>
								</dl>
							</div>
							<h4 class="tsd-returns-title">Returns <span class="tsd-signature-type">void</span></h4>
						</li>
					</ul>
				</section>
				<section class="tsd-panel tsd-member tsd-kind-method tsd-parent-kind-interface tsd-is-external tsd-is-not-exported">
					<a name="removefrom" class="tsd-anchor"></a>
					<h3>remove<wbr>From</h3>
					<ul class="tsd-signatures tsd-kind-method tsd-parent-kind-interface tsd-is-external tsd-is-not-exported">
						<li class="tsd-signature tsd-kind-icon">remove<wbr>From<span class="tsd-signature-symbol">(</span><span class="tsd-signature-symbol">...</span>groupList<span class="tsd-signature-symbol">: </span><span class="tsd-signature-type">String</span><span class="tsd-signature-symbol">[]</span><span class="tsd-signature-symbol">)</span><span class="tsd-signature-symbol">: </span><span class="tsd-signature-type">void</span></li>
						<li class="tsd-signature tsd-kind-icon">remove<wbr>From<span class="tsd-signature-symbol">(</span><span class="tsd-signature-symbol">...</span>groupList<span class="tsd-signature-symbol">: </span><a href="group.html" class="tsd-signature-type">Group</a><span class="tsd-signature-symbol">[]</span><span class="tsd-signature-symbol">)</span><span class="tsd-signature-symbol">: </span><span class="tsd-signature-type">void</span></li>
					</ul>
					<ul class="tsd-descriptions">
						<li class="tsd-description">
							<aside class="tsd-sources">
								<ul>
<<<<<<< HEAD
									<li>Defined in <a href="https://github.com/JegoYann/wakanda-api-reference/blob/22ab982/api/group.d.ts#L90">group.d.ts:90</a></li>
=======
<<<<<<< HEAD
									<li>Defined in <a href="https://github.com/JegoYann/wakanda-api-reference/blob/73ad3dc/api/group.d.ts#L89">group.d.ts:89</a></li>
=======
									<li>Defined in <a href="https://github.com/JegoYann/wakanda-api-reference/blob/c41574b/api/group.d.ts#L89">group.d.ts:89</a></li>
>>>>>>> 22ab98231ef1990c7f8aa98675ee4d187241315a
>>>>>>> 25df7eab
								</ul>
							</aside>
							<div class="tsd-comment tsd-typography">
								<div class="lead">
									<p>Removes the group from group list.</p>
								</div>
								<pre><code><span class="hljs-selector-tag">myGroup</span><span class="hljs-selector-class">.removeFrom</span>( <span class="hljs-string">'sales'</span>, <span class="hljs-string">'finance'</span> );
</code></pre>
								<dl class="tsd-comment-tags">
									<dt>warning</dt>
									<dd><p>All updates done to the <code>directory</code> are temporary. Use <code>directory.save()</code> to save all updates on disk.</p>
									</dd>
								</dl>
							</div>
							<h4 class="tsd-parameters-title">Parameters</h4>
							<ul class="tsd-parameters">
								<li>
									<h5><span class="tsd-flag ts-flagRest">Rest</span> <span class="tsd-signature-symbol">...</span>groupList: <span class="tsd-signature-type">String</span><span class="tsd-signature-symbol">[]</span></h5>
									<div class="tsd-comment tsd-typography">
										<p>Describes an array of group name</p>
									</div>
								</li>
							</ul>
							<h4 class="tsd-returns-title">Returns <span class="tsd-signature-type">void</span></h4>
						</li>
						<li class="tsd-description">
							<aside class="tsd-sources">
								<ul>
<<<<<<< HEAD
									<li>Defined in <a href="https://github.com/JegoYann/wakanda-api-reference/blob/22ab982/api/group.d.ts#L103">group.d.ts:103</a></li>
=======
<<<<<<< HEAD
									<li>Defined in <a href="https://github.com/JegoYann/wakanda-api-reference/blob/73ad3dc/api/group.d.ts#L102">group.d.ts:102</a></li>
=======
									<li>Defined in <a href="https://github.com/JegoYann/wakanda-api-reference/blob/c41574b/api/group.d.ts#L102">group.d.ts:102</a></li>
>>>>>>> 22ab98231ef1990c7f8aa98675ee4d187241315a
>>>>>>> 25df7eab
								</ul>
							</aside>
							<div class="tsd-comment tsd-typography">
								<div class="lead">
									<p>Removes the group from group list.</p>
								</div>
								<pre><code><span class="hljs-keyword">var</span> group1 = directory.<span class="hljs-keyword">group</span>( <span class="hljs-string">'finance'</span> );
<span class="hljs-keyword">var</span> group2 = directory.addGroup( <span class="hljs-string">'account'</span> );
myGroup.removeFrom( group1 , group2 )
</code></pre>
								<dl class="tsd-comment-tags">
									<dt>warning</dt>
									<dd><p>All updates done to the <code>directory</code> are temporary. Use <code>directory.save()</code> to save all updates on disk.</p>
									</dd>
								</dl>
							</div>
							<h4 class="tsd-parameters-title">Parameters</h4>
							<ul class="tsd-parameters">
								<li>
									<h5><span class="tsd-flag ts-flagRest">Rest</span> <span class="tsd-signature-symbol">...</span>groupList: <a href="group.html" class="tsd-signature-type">Group</a><span class="tsd-signature-symbol">[]</span></h5>
									<div class="tsd-comment tsd-typography">
										<p>Describes an array of group object</p>
									</div>
								</li>
							</ul>
							<h4 class="tsd-returns-title">Returns <span class="tsd-signature-type">void</span></h4>
						</li>
					</ul>
				</section>
				<section class="tsd-panel tsd-member tsd-kind-method tsd-parent-kind-interface tsd-is-external tsd-is-not-exported">
					<a name="setalias" class="tsd-anchor"></a>
					<h3>set<wbr>Alias</h3>
					<ul class="tsd-signatures tsd-kind-method tsd-parent-kind-interface tsd-is-external tsd-is-not-exported">
						<li class="tsd-signature tsd-kind-icon">set<wbr>Alias<span class="tsd-signature-symbol">(</span>alias<span class="tsd-signature-symbol">: </span><span class="tsd-signature-type">String</span><span class="tsd-signature-symbol">)</span><span class="tsd-signature-symbol">: </span><span class="tsd-signature-type">void</span></li>
					</ul>
					<ul class="tsd-descriptions">
						<li class="tsd-description">
							<aside class="tsd-sources">
								<ul>
<<<<<<< HEAD
									<li>Defined in <a href="https://github.com/JegoYann/wakanda-api-reference/blob/22ab982/api/group.d.ts#L108">group.d.ts:108</a></li>
=======
<<<<<<< HEAD
									<li>Defined in <a href="https://github.com/JegoYann/wakanda-api-reference/blob/73ad3dc/api/group.d.ts#L107">group.d.ts:107</a></li>
=======
									<li>Defined in <a href="https://github.com/JegoYann/wakanda-api-reference/blob/c41574b/api/group.d.ts#L107">group.d.ts:107</a></li>
>>>>>>> 22ab98231ef1990c7f8aa98675ee4d187241315a
>>>>>>> 25df7eab
								</ul>
							</aside>
							<div class="tsd-comment tsd-typography">
								<div class="lead">
									<p>Sets a local name (alias) to the group object corresponding to a remote group from a LDAP directory.</p>
								</div>
								<dl class="tsd-comment-tags">
									<dt>warning</dt>
									<dd><p>Requires LDAP component</p>
									</dd>
								</dl>
							</div>
							<h4 class="tsd-parameters-title">Parameters</h4>
							<ul class="tsd-parameters">
								<li>
									<h5>alias: <span class="tsd-signature-type">String</span></h5>
								</li>
							</ul>
							<h4 class="tsd-returns-title">Returns <span class="tsd-signature-type">void</span></h4>
						</li>
					</ul>
				</section>
			</section>
		</div>
		<div class="col-4 col-menu menu-sticky-wrap menu-highlight">
			<nav class="tsd-navigation primary">
				<ul>
					<li class="globals  ">
						<a href="../globals.html"><em>Globals</em></a>
					</li>
				</ul>
			</nav>
			<nav class="tsd-navigation secondary menu-sticky">
				<ul class="before-current">
				</ul>
				<ul class="current">
					<li class="current tsd-kind-interface tsd-is-external tsd-is-not-exported">
						<a href="group.html" class="tsd-kind-icon">Group</a>
						<ul>
							<li class=" tsd-kind-property tsd-parent-kind-interface tsd-is-external tsd-is-not-exported">
								<a href="group.html#id" class="tsd-kind-icon">ID</a>
							</li>
							<li class=" tsd-kind-property tsd-parent-kind-interface tsd-is-external tsd-is-not-exported">
								<a href="group.html#name" class="tsd-kind-icon">name</a>
							</li>
							<li class=" tsd-kind-method tsd-parent-kind-interface tsd-is-external tsd-is-not-exported">
								<a href="group.html#filterchildren" class="tsd-kind-icon">filter<wbr>Children</a>
							</li>
							<li class=" tsd-kind-method tsd-parent-kind-interface tsd-is-external tsd-is-not-exported">
								<a href="group.html#filterparents" class="tsd-kind-icon">filter<wbr>Parents</a>
							</li>
							<li class=" tsd-kind-method tsd-parent-kind-interface tsd-is-external tsd-is-not-exported">
								<a href="group.html#getchildren" class="tsd-kind-icon">get<wbr>Children</a>
							</li>
							<li class=" tsd-kind-method tsd-parent-kind-interface tsd-is-external tsd-is-not-exported">
								<a href="group.html#getparents" class="tsd-kind-icon">get<wbr>Parents</a>
							</li>
							<li class=" tsd-kind-method tsd-parent-kind-interface tsd-is-external tsd-is-not-exported">
								<a href="group.html#getusers" class="tsd-kind-icon">get<wbr>Users</a>
							</li>
							<li class=" tsd-kind-method tsd-parent-kind-interface tsd-is-external tsd-is-not-exported">
								<a href="group.html#putinto" class="tsd-kind-icon">put<wbr>Into</a>
							</li>
							<li class=" tsd-kind-method tsd-parent-kind-interface tsd-is-external tsd-is-not-exported">
								<a href="group.html#remove" class="tsd-kind-icon">remove</a>
							</li>
							<li class=" tsd-kind-method tsd-parent-kind-interface tsd-is-external tsd-is-not-exported">
								<a href="group.html#removefrom" class="tsd-kind-icon">remove<wbr>From</a>
							</li>
							<li class=" tsd-kind-method tsd-parent-kind-interface tsd-is-external tsd-is-not-exported">
								<a href="group.html#setalias" class="tsd-kind-icon">set<wbr>Alias</a>
							</li>
						</ul>
					</li>
				</ul>
				<ul class="after-current">
				</ul>
			</nav>
		</div>
	</div>
</div>
<footer>
	<div class="container">
		<h2>Legend</h2>
		<div class="tsd-legend-group">
			<ul class="tsd-legend">
				<li class="tsd-kind-module"><span class="tsd-kind-icon">Module</span></li>
				<li class="tsd-kind-object-literal"><span class="tsd-kind-icon">Object literal</span></li>
				<li class="tsd-kind-variable"><span class="tsd-kind-icon">Variable</span></li>
				<li class="tsd-kind-function"><span class="tsd-kind-icon">Function</span></li>
				<li class="tsd-kind-function tsd-has-type-parameter"><span class="tsd-kind-icon">Function with type parameter</span></li>
				<li class="tsd-kind-index-signature"><span class="tsd-kind-icon">Index signature</span></li>
				<li class="tsd-kind-type-alias"><span class="tsd-kind-icon">Type alias</span></li>
			</ul>
			<ul class="tsd-legend">
				<li class="tsd-kind-enum"><span class="tsd-kind-icon">Enumeration</span></li>
				<li class="tsd-kind-enum-member"><span class="tsd-kind-icon">Enumeration member</span></li>
				<li class="tsd-kind-property tsd-parent-kind-enum"><span class="tsd-kind-icon">Property</span></li>
				<li class="tsd-kind-method tsd-parent-kind-enum"><span class="tsd-kind-icon">Method</span></li>
			</ul>
			<ul class="tsd-legend">
				<li class="tsd-kind-interface"><span class="tsd-kind-icon">Interface</span></li>
				<li class="tsd-kind-interface tsd-has-type-parameter"><span class="tsd-kind-icon">Interface with type parameter</span></li>
				<li class="tsd-kind-constructor tsd-parent-kind-interface"><span class="tsd-kind-icon">Constructor</span></li>
				<li class="tsd-kind-property tsd-parent-kind-interface"><span class="tsd-kind-icon">Property</span></li>
				<li class="tsd-kind-method tsd-parent-kind-interface"><span class="tsd-kind-icon">Method</span></li>
				<li class="tsd-kind-index-signature tsd-parent-kind-interface"><span class="tsd-kind-icon">Index signature</span></li>
			</ul>
			<ul class="tsd-legend">
				<li class="tsd-kind-class"><span class="tsd-kind-icon">Class</span></li>
				<li class="tsd-kind-class tsd-has-type-parameter"><span class="tsd-kind-icon">Class with type parameter</span></li>
				<li class="tsd-kind-constructor tsd-parent-kind-class"><span class="tsd-kind-icon">Constructor</span></li>
				<li class="tsd-kind-property tsd-parent-kind-class"><span class="tsd-kind-icon">Property</span></li>
				<li class="tsd-kind-method tsd-parent-kind-class"><span class="tsd-kind-icon">Method</span></li>
				<li class="tsd-kind-accessor tsd-parent-kind-class"><span class="tsd-kind-icon">Accessor</span></li>
				<li class="tsd-kind-index-signature tsd-parent-kind-class"><span class="tsd-kind-icon">Index signature</span></li>
			</ul>
			<ul class="tsd-legend">
				<li class="tsd-kind-constructor tsd-parent-kind-class tsd-is-inherited"><span class="tsd-kind-icon">Inherited constructor</span></li>
				<li class="tsd-kind-property tsd-parent-kind-class tsd-is-inherited"><span class="tsd-kind-icon">Inherited property</span></li>
				<li class="tsd-kind-method tsd-parent-kind-class tsd-is-inherited"><span class="tsd-kind-icon">Inherited method</span></li>
				<li class="tsd-kind-accessor tsd-parent-kind-class tsd-is-inherited"><span class="tsd-kind-icon">Inherited accessor</span></li>
			</ul>
			<ul class="tsd-legend">
				<li class="tsd-kind-property tsd-parent-kind-class tsd-is-protected"><span class="tsd-kind-icon">Protected property</span></li>
				<li class="tsd-kind-method tsd-parent-kind-class tsd-is-protected"><span class="tsd-kind-icon">Protected method</span></li>
				<li class="tsd-kind-accessor tsd-parent-kind-class tsd-is-protected"><span class="tsd-kind-icon">Protected accessor</span></li>
			</ul>
			<ul class="tsd-legend">
				<li class="tsd-kind-property tsd-parent-kind-class tsd-is-private"><span class="tsd-kind-icon">Private property</span></li>
				<li class="tsd-kind-method tsd-parent-kind-class tsd-is-private"><span class="tsd-kind-icon">Private method</span></li>
				<li class="tsd-kind-accessor tsd-parent-kind-class tsd-is-private"><span class="tsd-kind-icon">Private accessor</span></li>
			</ul>
			<ul class="tsd-legend">
				<li class="tsd-kind-property tsd-parent-kind-class tsd-is-static"><span class="tsd-kind-icon">Static property</span></li>
				<li class="tsd-kind-call-signature tsd-parent-kind-class tsd-is-static"><span class="tsd-kind-icon">Static method</span></li>
			</ul>
		</div>
	</div>
</footer>
<div class="overlay"></div>
<script src="../assets/js/main.js"></script>
<script>if (location.protocol == 'file:') document.write('<script src="../assets/js/search.js"><' + '/script>');</script>
</body>
</html><|MERGE_RESOLUTION|>--- conflicted
+++ resolved
@@ -110,15 +110,7 @@
 					<div class="tsd-signature tsd-kind-icon">ID<span class="tsd-signature-symbol">:</span> <span class="tsd-signature-type">String</span></div>
 					<aside class="tsd-sources">
 						<ul>
-<<<<<<< HEAD
-							<li>Defined in <a href="https://github.com/JegoYann/wakanda-api-reference/blob/22ab982/api/group.d.ts#L7">group.d.ts:7</a></li>
-=======
-<<<<<<< HEAD
-							<li>Defined in <a href="https://github.com/JegoYann/wakanda-api-reference/blob/73ad3dc/api/group.d.ts#L7">group.d.ts:7</a></li>
-=======
-							<li>Defined in <a href="https://github.com/JegoYann/wakanda-api-reference/blob/c41574b/api/group.d.ts#L7">group.d.ts:7</a></li>
->>>>>>> 22ab98231ef1990c7f8aa98675ee4d187241315a
->>>>>>> 25df7eab
+							<li>Defined in <a href="https://github.com/JegoYann/wakanda-api-reference/blob/7356c46/api/group.d.ts#L7">group.d.ts:7</a></li>
 						</ul>
 					</aside>
 					<div class="tsd-comment tsd-typography">
@@ -133,15 +125,7 @@
 					<div class="tsd-signature tsd-kind-icon">name<span class="tsd-signature-symbol">:</span> <span class="tsd-signature-type">String</span></div>
 					<aside class="tsd-sources">
 						<ul>
-<<<<<<< HEAD
-							<li>Defined in <a href="https://github.com/JegoYann/wakanda-api-reference/blob/22ab982/api/group.d.ts#L11">group.d.ts:11</a></li>
-=======
-<<<<<<< HEAD
-							<li>Defined in <a href="https://github.com/JegoYann/wakanda-api-reference/blob/73ad3dc/api/group.d.ts#L11">group.d.ts:11</a></li>
-=======
-							<li>Defined in <a href="https://github.com/JegoYann/wakanda-api-reference/blob/c41574b/api/group.d.ts#L11">group.d.ts:11</a></li>
->>>>>>> 22ab98231ef1990c7f8aa98675ee4d187241315a
->>>>>>> 25df7eab
+							<li>Defined in <a href="https://github.com/JegoYann/wakanda-api-reference/blob/7356c46/api/group.d.ts#L11">group.d.ts:11</a></li>
 						</ul>
 					</aside>
 					<div class="tsd-comment tsd-typography">
@@ -163,15 +147,7 @@
 						<li class="tsd-description">
 							<aside class="tsd-sources">
 								<ul>
-<<<<<<< HEAD
-									<li>Defined in <a href="https://github.com/JegoYann/wakanda-api-reference/blob/22ab982/api/group.d.ts#L24">group.d.ts:24</a></li>
-=======
-<<<<<<< HEAD
-									<li>Defined in <a href="https://github.com/JegoYann/wakanda-api-reference/blob/73ad3dc/api/group.d.ts#L23">group.d.ts:23</a></li>
-=======
-									<li>Defined in <a href="https://github.com/JegoYann/wakanda-api-reference/blob/c41574b/api/group.d.ts#L23">group.d.ts:23</a></li>
->>>>>>> 22ab98231ef1990c7f8aa98675ee4d187241315a
->>>>>>> 25df7eab
+									<li>Defined in <a href="https://github.com/JegoYann/wakanda-api-reference/blob/7356c46/api/group.d.ts#L24">group.d.ts:24</a></li>
 								</ul>
 							</aside>
 							<div class="tsd-comment tsd-typography">
@@ -212,15 +188,7 @@
 						<li class="tsd-description">
 							<aside class="tsd-sources">
 								<ul>
-<<<<<<< HEAD
-									<li>Defined in <a href="https://github.com/JegoYann/wakanda-api-reference/blob/22ab982/api/group.d.ts#L36">group.d.ts:36</a></li>
-=======
-<<<<<<< HEAD
-									<li>Defined in <a href="https://github.com/JegoYann/wakanda-api-reference/blob/73ad3dc/api/group.d.ts#L35">group.d.ts:35</a></li>
-=======
-									<li>Defined in <a href="https://github.com/JegoYann/wakanda-api-reference/blob/c41574b/api/group.d.ts#L35">group.d.ts:35</a></li>
->>>>>>> 22ab98231ef1990c7f8aa98675ee4d187241315a
->>>>>>> 25df7eab
+									<li>Defined in <a href="https://github.com/JegoYann/wakanda-api-reference/blob/7356c46/api/group.d.ts#L36">group.d.ts:36</a></li>
 								</ul>
 							</aside>
 							<div class="tsd-comment tsd-typography">
@@ -260,15 +228,7 @@
 						<li class="tsd-description">
 							<aside class="tsd-sources">
 								<ul>
-<<<<<<< HEAD
-									<li>Defined in <a href="https://github.com/JegoYann/wakanda-api-reference/blob/22ab982/api/group.d.ts#L41">group.d.ts:41</a></li>
-=======
-<<<<<<< HEAD
-									<li>Defined in <a href="https://github.com/JegoYann/wakanda-api-reference/blob/73ad3dc/api/group.d.ts#L40">group.d.ts:40</a></li>
-=======
-									<li>Defined in <a href="https://github.com/JegoYann/wakanda-api-reference/blob/c41574b/api/group.d.ts#L40">group.d.ts:40</a></li>
->>>>>>> 22ab98231ef1990c7f8aa98675ee4d187241315a
->>>>>>> 25df7eab
+									<li>Defined in <a href="https://github.com/JegoYann/wakanda-api-reference/blob/7356c46/api/group.d.ts#L41">group.d.ts:41</a></li>
 								</ul>
 							</aside>
 							<div class="tsd-comment tsd-typography">
@@ -299,15 +259,7 @@
 						<li class="tsd-description">
 							<aside class="tsd-sources">
 								<ul>
-<<<<<<< HEAD
-									<li>Defined in <a href="https://github.com/JegoYann/wakanda-api-reference/blob/22ab982/api/group.d.ts#L46">group.d.ts:46</a></li>
-=======
-<<<<<<< HEAD
-									<li>Defined in <a href="https://github.com/JegoYann/wakanda-api-reference/blob/73ad3dc/api/group.d.ts#L45">group.d.ts:45</a></li>
-=======
-									<li>Defined in <a href="https://github.com/JegoYann/wakanda-api-reference/blob/c41574b/api/group.d.ts#L45">group.d.ts:45</a></li>
->>>>>>> 22ab98231ef1990c7f8aa98675ee4d187241315a
->>>>>>> 25df7eab
+									<li>Defined in <a href="https://github.com/JegoYann/wakanda-api-reference/blob/7356c46/api/group.d.ts#L46">group.d.ts:46</a></li>
 								</ul>
 							</aside>
 							<div class="tsd-comment tsd-typography">
@@ -338,15 +290,7 @@
 						<li class="tsd-description">
 							<aside class="tsd-sources">
 								<ul>
-<<<<<<< HEAD
-									<li>Defined in <a href="https://github.com/JegoYann/wakanda-api-reference/blob/22ab982/api/group.d.ts#L51">group.d.ts:51</a></li>
-=======
-<<<<<<< HEAD
-									<li>Defined in <a href="https://github.com/JegoYann/wakanda-api-reference/blob/73ad3dc/api/group.d.ts#L50">group.d.ts:50</a></li>
-=======
-									<li>Defined in <a href="https://github.com/JegoYann/wakanda-api-reference/blob/c41574b/api/group.d.ts#L50">group.d.ts:50</a></li>
->>>>>>> 22ab98231ef1990c7f8aa98675ee4d187241315a
->>>>>>> 25df7eab
+									<li>Defined in <a href="https://github.com/JegoYann/wakanda-api-reference/blob/7356c46/api/group.d.ts#L51">group.d.ts:51</a></li>
 								</ul>
 							</aside>
 							<div class="tsd-comment tsd-typography">
@@ -378,15 +322,7 @@
 						<li class="tsd-description">
 							<aside class="tsd-sources">
 								<ul>
-<<<<<<< HEAD
-									<li>Defined in <a href="https://github.com/JegoYann/wakanda-api-reference/blob/22ab982/api/group.d.ts#L62">group.d.ts:62</a></li>
-=======
-<<<<<<< HEAD
-									<li>Defined in <a href="https://github.com/JegoYann/wakanda-api-reference/blob/73ad3dc/api/group.d.ts#L61">group.d.ts:61</a></li>
-=======
-									<li>Defined in <a href="https://github.com/JegoYann/wakanda-api-reference/blob/c41574b/api/group.d.ts#L61">group.d.ts:61</a></li>
->>>>>>> 22ab98231ef1990c7f8aa98675ee4d187241315a
->>>>>>> 25df7eab
+									<li>Defined in <a href="https://github.com/JegoYann/wakanda-api-reference/blob/7356c46/api/group.d.ts#L62">group.d.ts:62</a></li>
 								</ul>
 							</aside>
 							<div class="tsd-comment tsd-typography">
@@ -415,15 +351,7 @@
 						<li class="tsd-description">
 							<aside class="tsd-sources">
 								<ul>
-<<<<<<< HEAD
-									<li>Defined in <a href="https://github.com/JegoYann/wakanda-api-reference/blob/22ab982/api/group.d.ts#L74">group.d.ts:74</a></li>
-=======
-<<<<<<< HEAD
-									<li>Defined in <a href="https://github.com/JegoYann/wakanda-api-reference/blob/73ad3dc/api/group.d.ts#L73">group.d.ts:73</a></li>
-=======
-									<li>Defined in <a href="https://github.com/JegoYann/wakanda-api-reference/blob/c41574b/api/group.d.ts#L73">group.d.ts:73</a></li>
->>>>>>> 22ab98231ef1990c7f8aa98675ee4d187241315a
->>>>>>> 25df7eab
+									<li>Defined in <a href="https://github.com/JegoYann/wakanda-api-reference/blob/7356c46/api/group.d.ts#L74">group.d.ts:74</a></li>
 								</ul>
 							</aside>
 							<div class="tsd-comment tsd-typography">
@@ -462,15 +390,7 @@
 						<li class="tsd-description">
 							<aside class="tsd-sources">
 								<ul>
-<<<<<<< HEAD
-									<li>Defined in <a href="https://github.com/JegoYann/wakanda-api-reference/blob/22ab982/api/group.d.ts#L79">group.d.ts:79</a></li>
-=======
-<<<<<<< HEAD
-									<li>Defined in <a href="https://github.com/JegoYann/wakanda-api-reference/blob/73ad3dc/api/group.d.ts#L78">group.d.ts:78</a></li>
-=======
-									<li>Defined in <a href="https://github.com/JegoYann/wakanda-api-reference/blob/c41574b/api/group.d.ts#L78">group.d.ts:78</a></li>
->>>>>>> 22ab98231ef1990c7f8aa98675ee4d187241315a
->>>>>>> 25df7eab
+									<li>Defined in <a href="https://github.com/JegoYann/wakanda-api-reference/blob/7356c46/api/group.d.ts#L79">group.d.ts:79</a></li>
 								</ul>
 							</aside>
 							<div class="tsd-comment tsd-typography">
@@ -498,15 +418,7 @@
 						<li class="tsd-description">
 							<aside class="tsd-sources">
 								<ul>
-<<<<<<< HEAD
-									<li>Defined in <a href="https://github.com/JegoYann/wakanda-api-reference/blob/22ab982/api/group.d.ts#L90">group.d.ts:90</a></li>
-=======
-<<<<<<< HEAD
-									<li>Defined in <a href="https://github.com/JegoYann/wakanda-api-reference/blob/73ad3dc/api/group.d.ts#L89">group.d.ts:89</a></li>
-=======
-									<li>Defined in <a href="https://github.com/JegoYann/wakanda-api-reference/blob/c41574b/api/group.d.ts#L89">group.d.ts:89</a></li>
->>>>>>> 22ab98231ef1990c7f8aa98675ee4d187241315a
->>>>>>> 25df7eab
+									<li>Defined in <a href="https://github.com/JegoYann/wakanda-api-reference/blob/7356c46/api/group.d.ts#L90">group.d.ts:90</a></li>
 								</ul>
 							</aside>
 							<div class="tsd-comment tsd-typography">
@@ -535,15 +447,7 @@
 						<li class="tsd-description">
 							<aside class="tsd-sources">
 								<ul>
-<<<<<<< HEAD
-									<li>Defined in <a href="https://github.com/JegoYann/wakanda-api-reference/blob/22ab982/api/group.d.ts#L103">group.d.ts:103</a></li>
-=======
-<<<<<<< HEAD
-									<li>Defined in <a href="https://github.com/JegoYann/wakanda-api-reference/blob/73ad3dc/api/group.d.ts#L102">group.d.ts:102</a></li>
-=======
-									<li>Defined in <a href="https://github.com/JegoYann/wakanda-api-reference/blob/c41574b/api/group.d.ts#L102">group.d.ts:102</a></li>
->>>>>>> 22ab98231ef1990c7f8aa98675ee4d187241315a
->>>>>>> 25df7eab
+									<li>Defined in <a href="https://github.com/JegoYann/wakanda-api-reference/blob/7356c46/api/group.d.ts#L103">group.d.ts:103</a></li>
 								</ul>
 							</aside>
 							<div class="tsd-comment tsd-typography">
@@ -583,15 +487,7 @@
 						<li class="tsd-description">
 							<aside class="tsd-sources">
 								<ul>
-<<<<<<< HEAD
-									<li>Defined in <a href="https://github.com/JegoYann/wakanda-api-reference/blob/22ab982/api/group.d.ts#L108">group.d.ts:108</a></li>
-=======
-<<<<<<< HEAD
-									<li>Defined in <a href="https://github.com/JegoYann/wakanda-api-reference/blob/73ad3dc/api/group.d.ts#L107">group.d.ts:107</a></li>
-=======
-									<li>Defined in <a href="https://github.com/JegoYann/wakanda-api-reference/blob/c41574b/api/group.d.ts#L107">group.d.ts:107</a></li>
->>>>>>> 22ab98231ef1990c7f8aa98675ee4d187241315a
->>>>>>> 25df7eab
+									<li>Defined in <a href="https://github.com/JegoYann/wakanda-api-reference/blob/7356c46/api/group.d.ts#L108">group.d.ts:108</a></li>
 								</ul>
 							</aside>
 							<div class="tsd-comment tsd-typography">
