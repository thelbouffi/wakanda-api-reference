--- conflicted
+++ resolved
@@ -117,15 +117,7 @@
 					<div class="tsd-signature tsd-kind-icon">buffer<wbr>Size<span class="tsd-signature-symbol">:</span> <span class="tsd-signature-type">Number</span></div>
 					<aside class="tsd-sources">
 						<ul>
-<<<<<<< HEAD
-							<li>Defined in <a href="https://github.com/JegoYann/wakanda-api-reference/blob/22ab982/api/socket.d.ts#L6">socket.d.ts:6</a></li>
-=======
-<<<<<<< HEAD
-							<li>Defined in <a href="https://github.com/JegoYann/wakanda-api-reference/blob/73ad3dc/api/socket.d.ts#L6">socket.d.ts:6</a></li>
-=======
-							<li>Defined in <a href="https://github.com/JegoYann/wakanda-api-reference/blob/c41574b/api/socket.d.ts#L6">socket.d.ts:6</a></li>
->>>>>>> 22ab98231ef1990c7f8aa98675ee4d187241315a
->>>>>>> 25df7eab
+							<li>Defined in <a href="https://github.com/JegoYann/wakanda-api-reference/blob/7356c46/api/socket.d.ts#L6">socket.d.ts:6</a></li>
 						</ul>
 					</aside>
 					<div class="tsd-comment tsd-typography">
@@ -147,15 +139,7 @@
 						<li class="tsd-description">
 							<aside class="tsd-sources">
 								<ul>
-<<<<<<< HEAD
-									<li>Defined in <a href="https://github.com/JegoYann/wakanda-api-reference/blob/22ab982/api/socket.d.ts#L10">socket.d.ts:10</a></li>
-=======
-<<<<<<< HEAD
-									<li>Defined in <a href="https://github.com/JegoYann/wakanda-api-reference/blob/73ad3dc/api/socket.d.ts#L10">socket.d.ts:10</a></li>
-=======
-									<li>Defined in <a href="https://github.com/JegoYann/wakanda-api-reference/blob/c41574b/api/socket.d.ts#L10">socket.d.ts:10</a></li>
->>>>>>> 22ab98231ef1990c7f8aa98675ee4d187241315a
->>>>>>> 25df7eab
+									<li>Defined in <a href="https://github.com/JegoYann/wakanda-api-reference/blob/7356c46/api/socket.d.ts#L10">socket.d.ts:10</a></li>
 								</ul>
 							</aside>
 							<div class="tsd-comment tsd-typography">
@@ -186,15 +170,7 @@
 						<li class="tsd-description">
 							<aside class="tsd-sources">
 								<ul>
-<<<<<<< HEAD
-									<li>Defined in <a href="https://github.com/JegoYann/wakanda-api-reference/blob/22ab982/api/socket.d.ts#L14">socket.d.ts:14</a></li>
-=======
-<<<<<<< HEAD
-									<li>Defined in <a href="https://github.com/JegoYann/wakanda-api-reference/blob/73ad3dc/api/socket.d.ts#L14">socket.d.ts:14</a></li>
-=======
-									<li>Defined in <a href="https://github.com/JegoYann/wakanda-api-reference/blob/c41574b/api/socket.d.ts#L14">socket.d.ts:14</a></li>
->>>>>>> 22ab98231ef1990c7f8aa98675ee4d187241315a
->>>>>>> 25df7eab
+									<li>Defined in <a href="https://github.com/JegoYann/wakanda-api-reference/blob/7356c46/api/socket.d.ts#L14">socket.d.ts:14</a></li>
 								</ul>
 							</aside>
 							<div class="tsd-comment tsd-typography">
@@ -216,15 +192,7 @@
 						<li class="tsd-description">
 							<aside class="tsd-sources">
 								<ul>
-<<<<<<< HEAD
-									<li>Defined in <a href="https://github.com/JegoYann/wakanda-api-reference/blob/22ab982/api/socket.d.ts#L18">socket.d.ts:18</a></li>
-=======
-<<<<<<< HEAD
-									<li>Defined in <a href="https://github.com/JegoYann/wakanda-api-reference/blob/73ad3dc/api/socket.d.ts#L18">socket.d.ts:18</a></li>
-=======
-									<li>Defined in <a href="https://github.com/JegoYann/wakanda-api-reference/blob/c41574b/api/socket.d.ts#L18">socket.d.ts:18</a></li>
->>>>>>> 22ab98231ef1990c7f8aa98675ee4d187241315a
->>>>>>> 25df7eab
+									<li>Defined in <a href="https://github.com/JegoYann/wakanda-api-reference/blob/7356c46/api/socket.d.ts#L18">socket.d.ts:18</a></li>
 								</ul>
 							</aside>
 							<div class="tsd-comment tsd-typography">
@@ -258,15 +226,7 @@
 						<li class="tsd-description">
 							<aside class="tsd-sources">
 								<ul>
-<<<<<<< HEAD
-									<li>Defined in <a href="https://github.com/JegoYann/wakanda-api-reference/blob/22ab982/api/socket.d.ts#L22">socket.d.ts:22</a></li>
-=======
-<<<<<<< HEAD
-									<li>Defined in <a href="https://github.com/JegoYann/wakanda-api-reference/blob/73ad3dc/api/socket.d.ts#L22">socket.d.ts:22</a></li>
-=======
-									<li>Defined in <a href="https://github.com/JegoYann/wakanda-api-reference/blob/c41574b/api/socket.d.ts#L22">socket.d.ts:22</a></li>
->>>>>>> 22ab98231ef1990c7f8aa98675ee4d187241315a
->>>>>>> 25df7eab
+									<li>Defined in <a href="https://github.com/JegoYann/wakanda-api-reference/blob/7356c46/api/socket.d.ts#L22">socket.d.ts:22</a></li>
 								</ul>
 							</aside>
 							<div class="tsd-comment tsd-typography">
@@ -288,15 +248,7 @@
 						<li class="tsd-description">
 							<aside class="tsd-sources">
 								<ul>
-<<<<<<< HEAD
-									<li>Defined in <a href="https://github.com/JegoYann/wakanda-api-reference/blob/22ab982/api/socket.d.ts#L26">socket.d.ts:26</a></li>
-=======
-<<<<<<< HEAD
-									<li>Defined in <a href="https://github.com/JegoYann/wakanda-api-reference/blob/73ad3dc/api/socket.d.ts#L26">socket.d.ts:26</a></li>
-=======
-									<li>Defined in <a href="https://github.com/JegoYann/wakanda-api-reference/blob/c41574b/api/socket.d.ts#L26">socket.d.ts:26</a></li>
->>>>>>> 22ab98231ef1990c7f8aa98675ee4d187241315a
->>>>>>> 25df7eab
+									<li>Defined in <a href="https://github.com/JegoYann/wakanda-api-reference/blob/7356c46/api/socket.d.ts#L26">socket.d.ts:26</a></li>
 								</ul>
 							</aside>
 							<div class="tsd-comment tsd-typography">
@@ -327,15 +279,7 @@
 						<li class="tsd-description">
 							<aside class="tsd-sources">
 								<ul>
-<<<<<<< HEAD
-									<li>Defined in <a href="https://github.com/JegoYann/wakanda-api-reference/blob/22ab982/api/socket.d.ts#L30">socket.d.ts:30</a></li>
-=======
-<<<<<<< HEAD
-									<li>Defined in <a href="https://github.com/JegoYann/wakanda-api-reference/blob/73ad3dc/api/socket.d.ts#L30">socket.d.ts:30</a></li>
-=======
-									<li>Defined in <a href="https://github.com/JegoYann/wakanda-api-reference/blob/c41574b/api/socket.d.ts#L30">socket.d.ts:30</a></li>
->>>>>>> 22ab98231ef1990c7f8aa98675ee4d187241315a
->>>>>>> 25df7eab
+									<li>Defined in <a href="https://github.com/JegoYann/wakanda-api-reference/blob/7356c46/api/socket.d.ts#L30">socket.d.ts:30</a></li>
 								</ul>
 							</aside>
 							<div class="tsd-comment tsd-typography">
@@ -357,15 +301,7 @@
 						<li class="tsd-description">
 							<aside class="tsd-sources">
 								<ul>
-<<<<<<< HEAD
-									<li>Defined in <a href="https://github.com/JegoYann/wakanda-api-reference/blob/22ab982/api/socket.d.ts#L34">socket.d.ts:34</a></li>
-=======
-<<<<<<< HEAD
-									<li>Defined in <a href="https://github.com/JegoYann/wakanda-api-reference/blob/73ad3dc/api/socket.d.ts#L34">socket.d.ts:34</a></li>
-=======
-									<li>Defined in <a href="https://github.com/JegoYann/wakanda-api-reference/blob/c41574b/api/socket.d.ts#L34">socket.d.ts:34</a></li>
->>>>>>> 22ab98231ef1990c7f8aa98675ee4d187241315a
->>>>>>> 25df7eab
+									<li>Defined in <a href="https://github.com/JegoYann/wakanda-api-reference/blob/7356c46/api/socket.d.ts#L34">socket.d.ts:34</a></li>
 								</ul>
 							</aside>
 							<div class="tsd-comment tsd-typography">
@@ -393,15 +329,7 @@
 						<li class="tsd-description">
 							<aside class="tsd-sources">
 								<ul>
-<<<<<<< HEAD
-									<li>Defined in <a href="https://github.com/JegoYann/wakanda-api-reference/blob/22ab982/api/socket.d.ts#L38">socket.d.ts:38</a></li>
-=======
-<<<<<<< HEAD
-									<li>Defined in <a href="https://github.com/JegoYann/wakanda-api-reference/blob/73ad3dc/api/socket.d.ts#L38">socket.d.ts:38</a></li>
-=======
-									<li>Defined in <a href="https://github.com/JegoYann/wakanda-api-reference/blob/c41574b/api/socket.d.ts#L38">socket.d.ts:38</a></li>
->>>>>>> 22ab98231ef1990c7f8aa98675ee4d187241315a
->>>>>>> 25df7eab
+									<li>Defined in <a href="https://github.com/JegoYann/wakanda-api-reference/blob/7356c46/api/socket.d.ts#L38">socket.d.ts:38</a></li>
 								</ul>
 							</aside>
 							<div class="tsd-comment tsd-typography">
@@ -432,15 +360,7 @@
 						<li class="tsd-description">
 							<aside class="tsd-sources">
 								<ul>
-<<<<<<< HEAD
-									<li>Defined in <a href="https://github.com/JegoYann/wakanda-api-reference/blob/22ab982/api/socket.d.ts#L42">socket.d.ts:42</a></li>
-=======
-<<<<<<< HEAD
-									<li>Defined in <a href="https://github.com/JegoYann/wakanda-api-reference/blob/73ad3dc/api/socket.d.ts#L42">socket.d.ts:42</a></li>
-=======
-									<li>Defined in <a href="https://github.com/JegoYann/wakanda-api-reference/blob/c41574b/api/socket.d.ts#L42">socket.d.ts:42</a></li>
->>>>>>> 22ab98231ef1990c7f8aa98675ee4d187241315a
->>>>>>> 25df7eab
+									<li>Defined in <a href="https://github.com/JegoYann/wakanda-api-reference/blob/7356c46/api/socket.d.ts#L42">socket.d.ts:42</a></li>
 								</ul>
 							</aside>
 							<div class="tsd-comment tsd-typography">
@@ -471,15 +391,7 @@
 						<li class="tsd-description">
 							<aside class="tsd-sources">
 								<ul>
-<<<<<<< HEAD
-									<li>Defined in <a href="https://github.com/JegoYann/wakanda-api-reference/blob/22ab982/api/socket.d.ts#L46">socket.d.ts:46</a></li>
-=======
-<<<<<<< HEAD
-									<li>Defined in <a href="https://github.com/JegoYann/wakanda-api-reference/blob/73ad3dc/api/socket.d.ts#L46">socket.d.ts:46</a></li>
-=======
-									<li>Defined in <a href="https://github.com/JegoYann/wakanda-api-reference/blob/c41574b/api/socket.d.ts#L46">socket.d.ts:46</a></li>
->>>>>>> 22ab98231ef1990c7f8aa98675ee4d187241315a
->>>>>>> 25df7eab
+									<li>Defined in <a href="https://github.com/JegoYann/wakanda-api-reference/blob/7356c46/api/socket.d.ts#L46">socket.d.ts:46</a></li>
 								</ul>
 							</aside>
 							<div class="tsd-comment tsd-typography">
@@ -501,15 +413,7 @@
 						<li class="tsd-description">
 							<aside class="tsd-sources">
 								<ul>
-<<<<<<< HEAD
-									<li>Defined in <a href="https://github.com/JegoYann/wakanda-api-reference/blob/22ab982/api/socket.d.ts#L50">socket.d.ts:50</a></li>
-=======
-<<<<<<< HEAD
-									<li>Defined in <a href="https://github.com/JegoYann/wakanda-api-reference/blob/73ad3dc/api/socket.d.ts#L50">socket.d.ts:50</a></li>
-=======
-									<li>Defined in <a href="https://github.com/JegoYann/wakanda-api-reference/blob/c41574b/api/socket.d.ts#L50">socket.d.ts:50</a></li>
->>>>>>> 22ab98231ef1990c7f8aa98675ee4d187241315a
->>>>>>> 25df7eab
+									<li>Defined in <a href="https://github.com/JegoYann/wakanda-api-reference/blob/7356c46/api/socket.d.ts#L50">socket.d.ts:50</a></li>
 								</ul>
 							</aside>
 							<div class="tsd-comment tsd-typography">
@@ -537,15 +441,7 @@
 						<li class="tsd-description">
 							<aside class="tsd-sources">
 								<ul>
-<<<<<<< HEAD
-									<li>Defined in <a href="https://github.com/JegoYann/wakanda-api-reference/blob/22ab982/api/socket.d.ts#L54">socket.d.ts:54</a></li>
-=======
-<<<<<<< HEAD
-									<li>Defined in <a href="https://github.com/JegoYann/wakanda-api-reference/blob/73ad3dc/api/socket.d.ts#L54">socket.d.ts:54</a></li>
-=======
-									<li>Defined in <a href="https://github.com/JegoYann/wakanda-api-reference/blob/c41574b/api/socket.d.ts#L54">socket.d.ts:54</a></li>
->>>>>>> 22ab98231ef1990c7f8aa98675ee4d187241315a
->>>>>>> 25df7eab
+									<li>Defined in <a href="https://github.com/JegoYann/wakanda-api-reference/blob/7356c46/api/socket.d.ts#L54">socket.d.ts:54</a></li>
 								</ul>
 							</aside>
 							<div class="tsd-comment tsd-typography">
@@ -576,15 +472,7 @@
 						<li class="tsd-description">
 							<aside class="tsd-sources">
 								<ul>
-<<<<<<< HEAD
-									<li>Defined in <a href="https://github.com/JegoYann/wakanda-api-reference/blob/22ab982/api/socket.d.ts#L58">socket.d.ts:58</a></li>
-=======
-<<<<<<< HEAD
-									<li>Defined in <a href="https://github.com/JegoYann/wakanda-api-reference/blob/73ad3dc/api/socket.d.ts#L58">socket.d.ts:58</a></li>
-=======
-									<li>Defined in <a href="https://github.com/JegoYann/wakanda-api-reference/blob/c41574b/api/socket.d.ts#L58">socket.d.ts:58</a></li>
->>>>>>> 22ab98231ef1990c7f8aa98675ee4d187241315a
->>>>>>> 25df7eab
+									<li>Defined in <a href="https://github.com/JegoYann/wakanda-api-reference/blob/7356c46/api/socket.d.ts#L58">socket.d.ts:58</a></li>
 								</ul>
 							</aside>
 							<div class="tsd-comment tsd-typography">
@@ -606,15 +494,7 @@
 						<li class="tsd-description">
 							<aside class="tsd-sources">
 								<ul>
-<<<<<<< HEAD
-									<li>Defined in <a href="https://github.com/JegoYann/wakanda-api-reference/blob/22ab982/api/socket.d.ts#L62">socket.d.ts:62</a></li>
-=======
-<<<<<<< HEAD
-									<li>Defined in <a href="https://github.com/JegoYann/wakanda-api-reference/blob/73ad3dc/api/socket.d.ts#L62">socket.d.ts:62</a></li>
-=======
-									<li>Defined in <a href="https://github.com/JegoYann/wakanda-api-reference/blob/c41574b/api/socket.d.ts#L62">socket.d.ts:62</a></li>
->>>>>>> 22ab98231ef1990c7f8aa98675ee4d187241315a
->>>>>>> 25df7eab
+									<li>Defined in <a href="https://github.com/JegoYann/wakanda-api-reference/blob/7356c46/api/socket.d.ts#L62">socket.d.ts:62</a></li>
 								</ul>
 							</aside>
 							<div class="tsd-comment tsd-typography">
@@ -642,15 +522,7 @@
 						<li class="tsd-description">
 							<aside class="tsd-sources">
 								<ul>
-<<<<<<< HEAD
-									<li>Defined in <a href="https://github.com/JegoYann/wakanda-api-reference/blob/22ab982/api/socket.d.ts#L66">socket.d.ts:66</a></li>
-=======
-<<<<<<< HEAD
-									<li>Defined in <a href="https://github.com/JegoYann/wakanda-api-reference/blob/73ad3dc/api/socket.d.ts#L66">socket.d.ts:66</a></li>
-=======
-									<li>Defined in <a href="https://github.com/JegoYann/wakanda-api-reference/blob/c41574b/api/socket.d.ts#L66">socket.d.ts:66</a></li>
->>>>>>> 22ab98231ef1990c7f8aa98675ee4d187241315a
->>>>>>> 25df7eab
+									<li>Defined in <a href="https://github.com/JegoYann/wakanda-api-reference/blob/7356c46/api/socket.d.ts#L66">socket.d.ts:66</a></li>
 								</ul>
 							</aside>
 							<div class="tsd-comment tsd-typography">
@@ -678,15 +550,7 @@
 						<li class="tsd-description">
 							<aside class="tsd-sources">
 								<ul>
-<<<<<<< HEAD
-									<li>Defined in <a href="https://github.com/JegoYann/wakanda-api-reference/blob/22ab982/api/socket.d.ts#L70">socket.d.ts:70</a></li>
-=======
-<<<<<<< HEAD
-									<li>Defined in <a href="https://github.com/JegoYann/wakanda-api-reference/blob/73ad3dc/api/socket.d.ts#L70">socket.d.ts:70</a></li>
-=======
-									<li>Defined in <a href="https://github.com/JegoYann/wakanda-api-reference/blob/c41574b/api/socket.d.ts#L70">socket.d.ts:70</a></li>
->>>>>>> 22ab98231ef1990c7f8aa98675ee4d187241315a
->>>>>>> 25df7eab
+									<li>Defined in <a href="https://github.com/JegoYann/wakanda-api-reference/blob/7356c46/api/socket.d.ts#L70">socket.d.ts:70</a></li>
 								</ul>
 							</aside>
 							<div class="tsd-comment tsd-typography">
@@ -715,15 +579,7 @@
 						<li class="tsd-description">
 							<aside class="tsd-sources">
 								<ul>
-<<<<<<< HEAD
-									<li>Defined in <a href="https://github.com/JegoYann/wakanda-api-reference/blob/22ab982/api/socket.d.ts#L74">socket.d.ts:74</a></li>
-=======
-<<<<<<< HEAD
-									<li>Defined in <a href="https://github.com/JegoYann/wakanda-api-reference/blob/73ad3dc/api/socket.d.ts#L74">socket.d.ts:74</a></li>
-=======
-									<li>Defined in <a href="https://github.com/JegoYann/wakanda-api-reference/blob/c41574b/api/socket.d.ts#L74">socket.d.ts:74</a></li>
->>>>>>> 22ab98231ef1990c7f8aa98675ee4d187241315a
->>>>>>> 25df7eab
+									<li>Defined in <a href="https://github.com/JegoYann/wakanda-api-reference/blob/7356c46/api/socket.d.ts#L74">socket.d.ts:74</a></li>
 								</ul>
 							</aside>
 							<div class="tsd-comment tsd-typography">
@@ -745,15 +601,7 @@
 						<li class="tsd-description">
 							<aside class="tsd-sources">
 								<ul>
-<<<<<<< HEAD
-									<li>Defined in <a href="https://github.com/JegoYann/wakanda-api-reference/blob/22ab982/api/socket.d.ts#L78">socket.d.ts:78</a></li>
-=======
-<<<<<<< HEAD
-									<li>Defined in <a href="https://github.com/JegoYann/wakanda-api-reference/blob/73ad3dc/api/socket.d.ts#L78">socket.d.ts:78</a></li>
-=======
-									<li>Defined in <a href="https://github.com/JegoYann/wakanda-api-reference/blob/c41574b/api/socket.d.ts#L78">socket.d.ts:78</a></li>
->>>>>>> 22ab98231ef1990c7f8aa98675ee4d187241315a
->>>>>>> 25df7eab
+									<li>Defined in <a href="https://github.com/JegoYann/wakanda-api-reference/blob/7356c46/api/socket.d.ts#L78">socket.d.ts:78</a></li>
 								</ul>
 							</aside>
 							<div class="tsd-comment tsd-typography">
