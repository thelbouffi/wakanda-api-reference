--- conflicted
+++ resolved
@@ -101,15 +101,7 @@
 						<li class="tsd-description">
 							<aside class="tsd-sources">
 								<ul>
-<<<<<<< HEAD
-									<li>Defined in <a href="https://github.com/JegoYann/wakanda-api-reference/blob/22ab982/api/port.d.ts#L18">port.d.ts:18</a></li>
-=======
-<<<<<<< HEAD
-									<li>Defined in <a href="https://github.com/JegoYann/wakanda-api-reference/blob/73ad3dc/api/port.d.ts#L18">port.d.ts:18</a></li>
-=======
-									<li>Defined in <a href="https://github.com/JegoYann/wakanda-api-reference/blob/c41574b/api/port.d.ts#L18">port.d.ts:18</a></li>
->>>>>>> 22ab98231ef1990c7f8aa98675ee4d187241315a
->>>>>>> 25df7eab
+									<li>Defined in <a href="https://github.com/JegoYann/wakanda-api-reference/blob/7356c46/api/port.d.ts#L18">port.d.ts:18</a></li>
 								</ul>
 							</aside>
 							<div class="tsd-comment tsd-typography">
@@ -148,15 +140,7 @@
 						<li class="tsd-description">
 							<aside class="tsd-sources">
 								<ul>
-<<<<<<< HEAD
-									<li>Defined in <a href="https://github.com/JegoYann/wakanda-api-reference/blob/22ab982/api/port.d.ts#L51">port.d.ts:51</a></li>
-=======
-<<<<<<< HEAD
-									<li>Defined in <a href="https://github.com/JegoYann/wakanda-api-reference/blob/73ad3dc/api/port.d.ts#L51">port.d.ts:51</a></li>
-=======
-									<li>Defined in <a href="https://github.com/JegoYann/wakanda-api-reference/blob/c41574b/api/port.d.ts#L51">port.d.ts:51</a></li>
->>>>>>> 22ab98231ef1990c7f8aa98675ee4d187241315a
->>>>>>> 25df7eab
+									<li>Defined in <a href="https://github.com/JegoYann/wakanda-api-reference/blob/7356c46/api/port.d.ts#L51">port.d.ts:51</a></li>
 								</ul>
 							</aside>
 							<div class="tsd-comment tsd-typography">
@@ -211,15 +195,7 @@
 						<li class="tsd-description">
 							<aside class="tsd-sources">
 								<ul>
-<<<<<<< HEAD
-									<li>Defined in <a href="https://github.com/JegoYann/wakanda-api-reference/blob/22ab982/api/port.d.ts#L81">port.d.ts:81</a></li>
-=======
-<<<<<<< HEAD
-									<li>Defined in <a href="https://github.com/JegoYann/wakanda-api-reference/blob/73ad3dc/api/port.d.ts#L81">port.d.ts:81</a></li>
-=======
-									<li>Defined in <a href="https://github.com/JegoYann/wakanda-api-reference/blob/c41574b/api/port.d.ts#L81">port.d.ts:81</a></li>
->>>>>>> 22ab98231ef1990c7f8aa98675ee4d187241315a
->>>>>>> 25df7eab
+									<li>Defined in <a href="https://github.com/JegoYann/wakanda-api-reference/blob/7356c46/api/port.d.ts#L81">port.d.ts:81</a></li>
 								</ul>
 							</aside>
 							<div class="tsd-comment tsd-typography">
