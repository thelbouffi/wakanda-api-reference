<!doctype html>
<html class="default no-js">
<head>
	<meta charset="utf-8">
	<meta http-equiv="X-UA-Compatible" content="IE=edge">
	<title>Blob | </title>
	<meta name="description" content="">
	<meta name="viewport" content="width=device-width, initial-scale=1">
	<link rel="stylesheet" href="../assets/css/main.css">
</head>
<body>
<header>
	<div class="tsd-page-toolbar">
		<div class="container">
			<div class="table-wrap">
				<div class="table-cell" id="tsd-search" data-index="../assets/js/search.js" data-base="..">
					<div class="field">
						<label for="tsd-search-field" class="tsd-widget search no-caption">Search</label>
						<input id="tsd-search-field" type="text" />
					</div>
					<ul class="results">
						<li class="state loading">Preparing search index...</li>
						<li class="state failure">The search index is not available</li>
					</ul>
					<a href="../index.html" class="title"></a>
				</div>
				<div class="table-cell" id="tsd-widgets">
					<div id="tsd-filter">
						<a href="#" class="tsd-widget options no-caption" data-toggle="options">Options</a>
						<div class="tsd-filter-group">
							<div class="tsd-select" id="tsd-filter-visibility">
								<span class="tsd-select-label">All</span>
								<ul class="tsd-select-list">
									<li data-value="public">Public</li>
									<li data-value="protected">Public/Protected</li>
									<li data-value="private" class="selected">All</li>
								</ul>
							</div>
							<input type="checkbox" id="tsd-filter-inherited" checked />
							<label class="tsd-widget" for="tsd-filter-inherited">Inherited</label>
							<input type="checkbox" id="tsd-filter-externals" checked />
							<label class="tsd-widget" for="tsd-filter-externals">Externals</label>
							<input type="checkbox" id="tsd-filter-only-exported" />
							<label class="tsd-widget" for="tsd-filter-only-exported">Only exported</label>
						</div>
					</div>
					<a href="#" class="tsd-widget menu no-caption" data-toggle="menu">Menu</a>
				</div>
			</div>
		</div>
	</div>
	<div class="tsd-page-title">
		<div class="container">
			<ul class="tsd-breadcrumb">
				<li>
					<a href="../globals.html">Globals</a>
				</li>
				<li>
					<a href="blob.html">Blob</a>
				</li>
			</ul>
			<h1>Interface Blob</h1>
		</div>
	</div>
</header>
<div class="container container-main">
	<div class="row">
		<div class="col-8 col-content">
			<section class="tsd-panel tsd-hierarchy">
				<h3>Hierarchy</h3>
				<ul class="tsd-hierarchy">
					<li>
						<span class="target">Blob</span>
					</li>
				</ul>
			</section>
			<section class="tsd-panel-group tsd-index-group">
				<h2>Index</h2>
				<section class="tsd-panel tsd-index-panel">
					<div class="tsd-index-content">
						<section class="tsd-index-section tsd-is-external tsd-is-not-exported">
							<h3>Constructors</h3>
							<ul class="tsd-index-list">
								<li class="tsd-kind-constructor tsd-parent-kind-interface tsd-is-external tsd-is-not-exported"><a href="blob.html#constructor" class="tsd-kind-icon">constructor</a></li>
							</ul>
						</section>
					</div>
				</section>
			</section>
			<section class="tsd-panel-group tsd-member-group tsd-is-external tsd-is-not-exported">
				<h2>Constructors</h2>
				<section class="tsd-panel tsd-member tsd-kind-constructor tsd-parent-kind-interface tsd-is-external tsd-is-not-exported">
					<a name="constructor" class="tsd-anchor"></a>
					<h3>constructor</h3>
					<ul class="tsd-signatures tsd-kind-constructor tsd-parent-kind-interface tsd-is-external tsd-is-not-exported">
						<li class="tsd-signature tsd-kind-icon">new <wbr>Blob<span class="tsd-signature-symbol">(</span>size<span class="tsd-signature-symbol">?: </span><span class="tsd-signature-type">Number</span>, defaultByteValue<span class="tsd-signature-symbol">?: </span><span class="tsd-signature-type">Number</span>, mimeType<span class="tsd-signature-symbol">?: </span><span class="tsd-signature-type">String</span><span class="tsd-signature-symbol">)</span><span class="tsd-signature-symbol">: </span><a href="wakblobinstance.html" class="tsd-signature-type">WAKBlobInstance</a></li>
					</ul>
					<ul class="tsd-descriptions">
						<li class="tsd-description">
							<aside class="tsd-sources">
								<ul>
<<<<<<< HEAD
									<li>Defined in <a href="https://github.com/JegoYann/wakanda-api-reference/blob/22ab982/api/blob.d.ts#L4">blob.d.ts:4</a></li>
=======
<<<<<<< HEAD
									<li>Defined in <a href="https://github.com/JegoYann/wakanda-api-reference/blob/73ad3dc/api/blob.d.ts#L4">blob.d.ts:4</a></li>
=======
									<li>Defined in <a href="https://github.com/JegoYann/wakanda-api-reference/blob/c41574b/api/blob.d.ts#L4">blob.d.ts:4</a></li>
>>>>>>> 22ab98231ef1990c7f8aa98675ee4d187241315a
>>>>>>> 25df7eab
								</ul>
							</aside>
							<div class="tsd-comment tsd-typography">
								<div class="lead">
									<p>Creates a new blob.</p>
								</div>
								<pre><code><span class="hljs-keyword">var</span> myBlob = <span class="hljs-keyword">new</span> <span class="hljs-type">Blob</span>( <span class="hljs-number">20</span> , <span class="hljs-number">88</span>, <span class="hljs-string">'application/octet-stream'</span>);
<span class="hljs-keyword">var</span> myString = myBlob.toString();
<span class="hljs-comment">// XXXXXXXXXXXXXXXXXXXX</span>
</code></pre>
							</div>
							<h4 class="tsd-parameters-title">Parameters</h4>
							<ul class="tsd-parameters">
								<li>
									<h5><span class="tsd-flag ts-flagOptional">Optional</span> size: <span class="tsd-signature-type">Number</span></h5>
									<div class="tsd-comment tsd-typography">
										<div class="lead">
											<p>(default: 0 byte) Size of the new Blob</p>
										</div>
									</div>
								</li>
								<li>
									<h5><span class="tsd-flag ts-flagOptional">Optional</span> defaultByteValue: <span class="tsd-signature-type">Number</span></h5>
									<div class="tsd-comment tsd-typography">
										<div class="lead">
											<p>(default: <code>0</code>) Defines the character code set as the default value to each blob byte</p>
										</div>
									</div>
								</li>
								<li>
									<h5><span class="tsd-flag ts-flagOptional">Optional</span> mimeType: <span class="tsd-signature-type">String</span></h5>
									<div class="tsd-comment tsd-typography">
										<div class="lead">
											<p>Defines the media type of the Blob</p>
										</div>
									</div>
								</li>
							</ul>
<<<<<<< HEAD
							<h4 class="tsd-returns-title">Returns <a href="wakblobinstance.html" class="tsd-signature-type">WAKBlobInstance</a></h4>
=======
							<h4 class="tsd-returns-title">Returns <a href="blob.html" class="tsd-signature-type">Blob</a></h4>
						</li>
					</ul>
				</section>
			</section>
			<section class="tsd-panel-group tsd-member-group tsd-is-external tsd-is-not-exported">
				<h2>Properties</h2>
				<section class="tsd-panel tsd-member tsd-kind-property tsd-parent-kind-interface tsd-is-external tsd-is-not-exported">
					<a name="size" class="tsd-anchor"></a>
					<h3>size</h3>
					<div class="tsd-signature tsd-kind-icon">size<span class="tsd-signature-symbol">:</span> <span class="tsd-signature-type">number</span></div>
					<aside class="tsd-sources">
						<ul>
<<<<<<< HEAD
							<li>Defined in <a href="https://github.com/JegoYann/wakanda-api-reference/blob/73ad3dc/api/blob.d.ts#L22">blob.d.ts:22</a></li>
=======
							<li>Defined in <a href="https://github.com/JegoYann/wakanda-api-reference/blob/c41574b/api/blob.d.ts#L22">blob.d.ts:22</a></li>
>>>>>>> 22ab98231ef1990c7f8aa98675ee4d187241315a
						</ul>
					</aside>
					<div class="tsd-comment tsd-typography">
						<div class="lead">
							<p>Size of the Blob in bytes.</p>
						</div>
					</div>
				</section>
				<section class="tsd-panel tsd-member tsd-kind-property tsd-parent-kind-interface tsd-is-external tsd-is-not-exported">
					<a name="type" class="tsd-anchor"></a>
					<h3>type</h3>
					<div class="tsd-signature tsd-kind-icon">type<span class="tsd-signature-symbol">:</span> <span class="tsd-signature-type">string</span></div>
					<aside class="tsd-sources">
						<ul>
<<<<<<< HEAD
							<li>Defined in <a href="https://github.com/JegoYann/wakanda-api-reference/blob/73ad3dc/api/blob.d.ts#L26">blob.d.ts:26</a></li>
=======
							<li>Defined in <a href="https://github.com/JegoYann/wakanda-api-reference/blob/c41574b/api/blob.d.ts#L26">blob.d.ts:26</a></li>
>>>>>>> 22ab98231ef1990c7f8aa98675ee4d187241315a
						</ul>
					</aside>
					<div class="tsd-comment tsd-typography">
						<div class="lead">
							<p>Media type of the Blob expressed as MIME or &quot;&quot; if unknown.</p>
						</div>
					</div>
				</section>
			</section>
			<section class="tsd-panel-group tsd-member-group tsd-is-external tsd-is-not-exported">
				<h2>Methods</h2>
				<section class="tsd-panel tsd-member tsd-kind-method tsd-parent-kind-interface tsd-is-external tsd-is-not-exported">
					<a name="copyto" class="tsd-anchor"></a>
					<h3>copy<wbr>To</h3>
					<ul class="tsd-signatures tsd-kind-method tsd-parent-kind-interface tsd-is-external tsd-is-not-exported">
						<li class="tsd-signature tsd-kind-icon">copy<wbr>To<span class="tsd-signature-symbol">(</span>destination<span class="tsd-signature-symbol">: </span><span class="tsd-signature-type">String</span>, overwrite<span class="tsd-signature-symbol">?: </span><span class="tsd-signature-type">Boolean</span><span class="tsd-signature-symbol">)</span><span class="tsd-signature-symbol">: </span><span class="tsd-signature-type">void</span></li>
						<li class="tsd-signature tsd-kind-icon">copy<wbr>To<span class="tsd-signature-symbol">(</span>destination<span class="tsd-signature-symbol">: </span><a href="file.html" class="tsd-signature-type">File</a>, overwrite<span class="tsd-signature-symbol">?: </span><span class="tsd-signature-type">Boolean</span><span class="tsd-signature-symbol">)</span><span class="tsd-signature-symbol">: </span><span class="tsd-signature-type">void</span></li>
					</ul>
					<ul class="tsd-descriptions">
						<li class="tsd-description">
							<aside class="tsd-sources">
								<ul>
<<<<<<< HEAD
									<li>Defined in <a href="https://github.com/JegoYann/wakanda-api-reference/blob/73ad3dc/api/blob.d.ts#L47">blob.d.ts:47</a></li>
=======
									<li>Defined in <a href="https://github.com/JegoYann/wakanda-api-reference/blob/c41574b/api/blob.d.ts#L47">blob.d.ts:47</a></li>
>>>>>>> 22ab98231ef1990c7f8aa98675ee4d187241315a
								</ul>
							</aside>
							<div class="tsd-comment tsd-typography">
								<div class="lead">
									<p>Copies the blob into a file.</p>
								</div>
								<h4 id="example-1-copy-a-blob">Example 1: Copy a blob</h4>
								<pre><code><span class="hljs-keyword">var</span> myBlob = <span class="hljs-keyword">new</span> <span class="hljs-type">Blob</span>( <span class="hljs-number">20</span> );
myBlob.copyTo( <span class="hljs-string">'PROJECT/backend/blob_copy.js'</span> );
</code></pre><h4 id="example-2-copy-a-file-object">Example 2: Copy a file object</h4>
								<pre><code><span class="hljs-comment">// Get a file. File object can be manipulate as a Blob</span>
<span class="hljs-keyword">var</span> myFile = <span class="hljs-keyword">new</span> <span class="hljs-type">File</span>( <span class="hljs-string">'PROJECT/backend/bootstrap.js'</span> );
<span class="hljs-comment">// Copy the file using the Blob api</span>
myFile.copyTo( <span class="hljs-string">'PROJECT/backend/bootstrap_copy.js'</span> );
</code></pre>
							</div>
							<h4 class="tsd-parameters-title">Parameters</h4>
							<ul class="tsd-parameters">
								<li>
									<h5>destination: <span class="tsd-signature-type">String</span></h5>
									<div class="tsd-comment tsd-typography">
										<p>Destination file</p>
									</div>
								</li>
								<li>
									<h5><span class="tsd-flag ts-flagOptional">Optional</span> overwrite: <span class="tsd-signature-type">Boolean</span></h5>
									<div class="tsd-comment tsd-typography">
										<p><code>true</code> to override existing file if any, <code>false</code> otherwise</p>
									</div>
								</li>
							</ul>
							<h4 class="tsd-returns-title">Returns <span class="tsd-signature-type">void</span></h4>
						</li>
						<li class="tsd-description">
							<aside class="tsd-sources">
								<ul>
<<<<<<< HEAD
									<li>Defined in <a href="https://github.com/JegoYann/wakanda-api-reference/blob/73ad3dc/api/blob.d.ts#L70">blob.d.ts:70</a></li>
=======
									<li>Defined in <a href="https://github.com/JegoYann/wakanda-api-reference/blob/c41574b/api/blob.d.ts#L70">blob.d.ts:70</a></li>
>>>>>>> 22ab98231ef1990c7f8aa98675ee4d187241315a
								</ul>
							</aside>
							<div class="tsd-comment tsd-typography">
								<div class="lead">
									<p>Copies the blob into a file.</p>
								</div>
								<h4 id="example-1-copy-a-blob">Example 1: Copy a blob</h4>
								<pre><code><span class="hljs-keyword">var</span> myFile = <span class="hljs-keyword">new</span> <span class="hljs-type">File</span>( <span class="hljs-string">'PROJECT/backend/blob_copy.js'</span> )
<span class="hljs-keyword">var</span> myBlob = <span class="hljs-keyword">new</span> <span class="hljs-type">Blob</span>( <span class="hljs-number">20</span> );
myBlob.copyTo( myFile );
</code></pre><h4 id="example-2-copy-a-file-object">Example 2: Copy a file object</h4>
								<pre><code><span class="hljs-comment">// Get a file. File object can be manipulate as a Blob</span>
<span class="hljs-keyword">var</span> myFile = <span class="hljs-keyword">new</span> <span class="hljs-type">File</span>( <span class="hljs-string">'PROJECT/backend/bootstrap.js'</span> );
<span class="hljs-keyword">var</span> myFileCopy = <span class="hljs-keyword">new</span> <span class="hljs-type">File</span>( <span class="hljs-string">'PROJECT/backend/bootstrap_copy.js'</span> );
<span class="hljs-comment">// Copy the file using the Blob api</span>
myFile.copyTo( myFileCopy );
</code></pre>
							</div>
							<h4 class="tsd-parameters-title">Parameters</h4>
							<ul class="tsd-parameters">
								<li>
									<h5>destination: <a href="file.html" class="tsd-signature-type">File</a></h5>
									<div class="tsd-comment tsd-typography">
										<p>Destination file</p>
									</div>
								</li>
								<li>
									<h5><span class="tsd-flag ts-flagOptional">Optional</span> overwrite: <span class="tsd-signature-type">Boolean</span></h5>
									<div class="tsd-comment tsd-typography">
										<p><code>true</code> to override existing file if any, <code>false</code> otherwise</p>
									</div>
								</li>
							</ul>
							<h4 class="tsd-returns-title">Returns <span class="tsd-signature-type">void</span></h4>
						</li>
					</ul>
				</section>
				<section class="tsd-panel tsd-member tsd-kind-method tsd-parent-kind-interface tsd-is-external tsd-is-not-exported">
					<a name="slice" class="tsd-anchor"></a>
					<h3>slice</h3>
					<ul class="tsd-signatures tsd-kind-method tsd-parent-kind-interface tsd-is-external tsd-is-not-exported">
						<li class="tsd-signature tsd-kind-icon">slice<span class="tsd-signature-symbol">(</span>start<span class="tsd-signature-symbol">?: </span><span class="tsd-signature-type">Number</span>, end<span class="tsd-signature-symbol">?: </span><span class="tsd-signature-type">Number</span>, mimeType<span class="tsd-signature-symbol">?: </span><span class="tsd-signature-type">String</span><span class="tsd-signature-symbol">)</span><span class="tsd-signature-symbol">: </span><a href="blob.html" class="tsd-signature-type">Blob</a></li>
					</ul>
					<ul class="tsd-descriptions">
						<li class="tsd-description">
							<aside class="tsd-sources">
								<ul>
<<<<<<< HEAD
									<li>Defined in <a href="https://github.com/JegoYann/wakanda-api-reference/blob/73ad3dc/api/blob.d.ts#L105">blob.d.ts:105</a></li>
=======
									<li>Defined in <a href="https://github.com/JegoYann/wakanda-api-reference/blob/c41574b/api/blob.d.ts#L105">blob.d.ts:105</a></li>
>>>>>>> 22ab98231ef1990c7f8aa98675ee4d187241315a
								</ul>
							</aside>
							<div class="tsd-comment tsd-typography">
								<div class="lead">
									<p>Creates a new blob by referencing the contents of the bytes of the Blob to which it is applied, from start to end.</p>
								</div>
								<h4 id="example-1-slice-a-blob">Example 1: Slice a blob</h4>
								<pre><code><span class="hljs-keyword">var</span> myBlob = <span class="hljs-keyword">new</span> Blob( <span class="hljs-number">20</span> , <span class="hljs-number">88</span>, <span class="hljs-string">'application/octet-stream'</span> );
<span class="hljs-built_in">console</span>.log( myBlob.toString() );
<span class="hljs-comment">// XXXXXXXXXXXXXXXXXXXX</span>
<span class="hljs-keyword">var</span> mySlicedBlob = myBlob.slice( <span class="hljs-number">5</span>, <span class="hljs-number">10</span> );
<span class="hljs-built_in">console</span>.log( mySlicedBlob.toString() );
<span class="hljs-comment">// XXXXX</span>
</code></pre><h4 id="example-2-slice-a-blob">Example 2: Slice a blob</h4>
								<pre><code><span class="hljs-keyword">var</span> myBlob = <span class="hljs-keyword">new</span> Blob( <span class="hljs-number">20</span> , <span class="hljs-number">88</span>, <span class="hljs-string">'application/octet-stream'</span> );
<span class="hljs-built_in">console</span>.log( myBlob.toString() );
<span class="hljs-comment">// XXXXXXXXXXXXXXXXXXXX</span>
<span class="hljs-keyword">var</span> mySlicedBlob = myBlob.slice( <span class="hljs-number">0</span>, <span class="hljs-number">-5</span> );
<span class="hljs-built_in">console</span>.log( mySlicedBlob.toString() );
<span class="hljs-comment">// XXXXXXXXXXXXXXX</span>
</code></pre><h4 id="example-3-slice-a-file">Example 3: Slice a file</h4>
								<pre><code><span class="hljs-keyword">var</span> myFile = <span class="hljs-keyword">File</span>( 'PROJECT/backend/<span class="hljs-keyword">bootstrap</span>.js' );
<span class="hljs-keyword">var</span> myBlobSlice = myFile.slice( 0, 100 );
console.<span class="hljs-built_in">log</span>( myBlobSlice.<span class="hljs-keyword">toString</span>() );
</code></pre>
							</div>
							<h4 class="tsd-parameters-title">Parameters</h4>
							<ul class="tsd-parameters">
								<li>
									<h5><span class="tsd-flag ts-flagOptional">Optional</span> start: <span class="tsd-signature-type">Number</span></h5>
									<div class="tsd-comment tsd-typography">
										<p>(default: 0)</p>
									</div>
								</li>
								<li>
									<h5><span class="tsd-flag ts-flagOptional">Optional</span> end: <span class="tsd-signature-type">Number</span></h5>
									<div class="tsd-comment tsd-typography">
										<p>(default: blob.size)</p>
									</div>
								</li>
								<li>
									<h5><span class="tsd-flag ts-flagOptional">Optional</span> mimeType: <span class="tsd-signature-type">String</span></h5>
									<div class="tsd-comment tsd-typography">
									</div>
								</li>
							</ul>
							<h4 class="tsd-returns-title">Returns <a href="blob.html" class="tsd-signature-type">Blob</a></h4>
						</li>
					</ul>
				</section>
				<section class="tsd-panel tsd-member tsd-kind-method tsd-parent-kind-interface tsd-is-external tsd-is-not-exported">
					<a name="tobuffer" class="tsd-anchor"></a>
					<h3>to<wbr>Buffer</h3>
					<ul class="tsd-signatures tsd-kind-method tsd-parent-kind-interface tsd-is-external tsd-is-not-exported">
						<li class="tsd-signature tsd-kind-icon">to<wbr>Buffer<span class="tsd-signature-symbol">(</span><span class="tsd-signature-symbol">)</span><span class="tsd-signature-symbol">: </span><a href="buffer.html" class="tsd-signature-type">Buffer</a></li>
					</ul>
					<ul class="tsd-descriptions">
						<li class="tsd-description">
							<aside class="tsd-sources">
								<ul>
<<<<<<< HEAD
									<li>Defined in <a href="https://github.com/JegoYann/wakanda-api-reference/blob/73ad3dc/api/blob.d.ts#L109">blob.d.ts:109</a></li>
=======
									<li>Defined in <a href="https://github.com/JegoYann/wakanda-api-reference/blob/c41574b/api/blob.d.ts#L109">blob.d.ts:109</a></li>
>>>>>>> 22ab98231ef1990c7f8aa98675ee4d187241315a
								</ul>
							</aside>
							<div class="tsd-comment tsd-typography">
								<div class="lead">
									<p>Returns a buffer object containing a copy of the blob bytes.</p>
								</div>
							</div>
							<h4 class="tsd-returns-title">Returns <a href="buffer.html" class="tsd-signature-type">Buffer</a></h4>
						</li>
					</ul>
				</section>
				<section class="tsd-panel tsd-member tsd-kind-method tsd-parent-kind-interface tsd-is-external tsd-is-not-exported">
					<a name="tostring" class="tsd-anchor"></a>
					<h3>to<wbr>String</h3>
					<ul class="tsd-signatures tsd-kind-method tsd-parent-kind-interface tsd-is-external tsd-is-not-exported">
						<li class="tsd-signature tsd-kind-icon">to<wbr>String<span class="tsd-signature-symbol">(</span>stringFormat<span class="tsd-signature-symbol">?: </span><span class="tsd-signature-type">String</span><span class="tsd-signature-symbol">)</span><span class="tsd-signature-symbol">: </span><span class="tsd-signature-type">String</span></li>
					</ul>
					<ul class="tsd-descriptions">
						<li class="tsd-description">
							<aside class="tsd-sources">
								<ul>
<<<<<<< HEAD
									<li>Defined in <a href="https://github.com/JegoYann/wakanda-api-reference/blob/73ad3dc/api/blob.d.ts#L113">blob.d.ts:113</a></li>
=======
									<li>Defined in <a href="https://github.com/JegoYann/wakanda-api-reference/blob/c41574b/api/blob.d.ts#L113">blob.d.ts:113</a></li>
>>>>>>> 22ab98231ef1990c7f8aa98675ee4d187241315a
								</ul>
							</aside>
							<div class="tsd-comment tsd-typography">
								<div class="lead">
									<p>Get a string representation of the blob contents.</p>
								</div>
							</div>
							<h4 class="tsd-parameters-title">Parameters</h4>
							<ul class="tsd-parameters">
								<li>
									<h5><span class="tsd-flag ts-flagOptional">Optional</span> stringFormat: <span class="tsd-signature-type">String</span></h5>
								</li>
							</ul>
							<h4 class="tsd-returns-title">Returns <span class="tsd-signature-type">String</span></h4>
>>>>>>> 25df7eab
						</li>
					</ul>
				</section>
			</section>
		</div>
		<div class="col-4 col-menu menu-sticky-wrap menu-highlight">
			<nav class="tsd-navigation primary">
				<ul>
					<li class="globals  ">
						<a href="../globals.html"><em>Globals</em></a>
					</li>
				</ul>
			</nav>
			<nav class="tsd-navigation secondary menu-sticky">
				<ul class="before-current">
				</ul>
				<ul class="current">
					<li class="current tsd-kind-interface tsd-is-external tsd-is-not-exported">
						<a href="blob.html" class="tsd-kind-icon">Blob</a>
						<ul>
							<li class=" tsd-kind-constructor tsd-parent-kind-interface tsd-is-external tsd-is-not-exported">
								<a href="blob.html#constructor" class="tsd-kind-icon">constructor</a>
							</li>
						</ul>
					</li>
				</ul>
				<ul class="after-current">
				</ul>
			</nav>
		</div>
	</div>
</div>
<footer>
	<div class="container">
		<h2>Legend</h2>
		<div class="tsd-legend-group">
			<ul class="tsd-legend">
				<li class="tsd-kind-module"><span class="tsd-kind-icon">Module</span></li>
				<li class="tsd-kind-object-literal"><span class="tsd-kind-icon">Object literal</span></li>
				<li class="tsd-kind-variable"><span class="tsd-kind-icon">Variable</span></li>
				<li class="tsd-kind-function"><span class="tsd-kind-icon">Function</span></li>
				<li class="tsd-kind-function tsd-has-type-parameter"><span class="tsd-kind-icon">Function with type parameter</span></li>
				<li class="tsd-kind-index-signature"><span class="tsd-kind-icon">Index signature</span></li>
				<li class="tsd-kind-type-alias"><span class="tsd-kind-icon">Type alias</span></li>
			</ul>
			<ul class="tsd-legend">
				<li class="tsd-kind-enum"><span class="tsd-kind-icon">Enumeration</span></li>
				<li class="tsd-kind-enum-member"><span class="tsd-kind-icon">Enumeration member</span></li>
				<li class="tsd-kind-property tsd-parent-kind-enum"><span class="tsd-kind-icon">Property</span></li>
				<li class="tsd-kind-method tsd-parent-kind-enum"><span class="tsd-kind-icon">Method</span></li>
			</ul>
			<ul class="tsd-legend">
				<li class="tsd-kind-interface"><span class="tsd-kind-icon">Interface</span></li>
				<li class="tsd-kind-interface tsd-has-type-parameter"><span class="tsd-kind-icon">Interface with type parameter</span></li>
				<li class="tsd-kind-constructor tsd-parent-kind-interface"><span class="tsd-kind-icon">Constructor</span></li>
				<li class="tsd-kind-property tsd-parent-kind-interface"><span class="tsd-kind-icon">Property</span></li>
				<li class="tsd-kind-method tsd-parent-kind-interface"><span class="tsd-kind-icon">Method</span></li>
				<li class="tsd-kind-index-signature tsd-parent-kind-interface"><span class="tsd-kind-icon">Index signature</span></li>
			</ul>
			<ul class="tsd-legend">
				<li class="tsd-kind-class"><span class="tsd-kind-icon">Class</span></li>
				<li class="tsd-kind-class tsd-has-type-parameter"><span class="tsd-kind-icon">Class with type parameter</span></li>
				<li class="tsd-kind-constructor tsd-parent-kind-class"><span class="tsd-kind-icon">Constructor</span></li>
				<li class="tsd-kind-property tsd-parent-kind-class"><span class="tsd-kind-icon">Property</span></li>
				<li class="tsd-kind-method tsd-parent-kind-class"><span class="tsd-kind-icon">Method</span></li>
				<li class="tsd-kind-accessor tsd-parent-kind-class"><span class="tsd-kind-icon">Accessor</span></li>
				<li class="tsd-kind-index-signature tsd-parent-kind-class"><span class="tsd-kind-icon">Index signature</span></li>
			</ul>
			<ul class="tsd-legend">
				<li class="tsd-kind-constructor tsd-parent-kind-class tsd-is-inherited"><span class="tsd-kind-icon">Inherited constructor</span></li>
				<li class="tsd-kind-property tsd-parent-kind-class tsd-is-inherited"><span class="tsd-kind-icon">Inherited property</span></li>
				<li class="tsd-kind-method tsd-parent-kind-class tsd-is-inherited"><span class="tsd-kind-icon">Inherited method</span></li>
				<li class="tsd-kind-accessor tsd-parent-kind-class tsd-is-inherited"><span class="tsd-kind-icon">Inherited accessor</span></li>
			</ul>
			<ul class="tsd-legend">
				<li class="tsd-kind-property tsd-parent-kind-class tsd-is-protected"><span class="tsd-kind-icon">Protected property</span></li>
				<li class="tsd-kind-method tsd-parent-kind-class tsd-is-protected"><span class="tsd-kind-icon">Protected method</span></li>
				<li class="tsd-kind-accessor tsd-parent-kind-class tsd-is-protected"><span class="tsd-kind-icon">Protected accessor</span></li>
			</ul>
			<ul class="tsd-legend">
				<li class="tsd-kind-property tsd-parent-kind-class tsd-is-private"><span class="tsd-kind-icon">Private property</span></li>
				<li class="tsd-kind-method tsd-parent-kind-class tsd-is-private"><span class="tsd-kind-icon">Private method</span></li>
				<li class="tsd-kind-accessor tsd-parent-kind-class tsd-is-private"><span class="tsd-kind-icon">Private accessor</span></li>
			</ul>
			<ul class="tsd-legend">
				<li class="tsd-kind-property tsd-parent-kind-class tsd-is-static"><span class="tsd-kind-icon">Static property</span></li>
				<li class="tsd-kind-call-signature tsd-parent-kind-class tsd-is-static"><span class="tsd-kind-icon">Static method</span></li>
			</ul>
		</div>
	</div>
</footer>
<div class="overlay"></div>
<script src="../assets/js/main.js"></script>
<script>if (location.protocol == 'file:') document.write('<script src="../assets/js/search.js"><' + '/script>');</script>
</body>
</html><|MERGE_RESOLUTION|>--- conflicted
+++ resolved
@@ -99,15 +99,7 @@
 						<li class="tsd-description">
 							<aside class="tsd-sources">
 								<ul>
-<<<<<<< HEAD
-									<li>Defined in <a href="https://github.com/JegoYann/wakanda-api-reference/blob/22ab982/api/blob.d.ts#L4">blob.d.ts:4</a></li>
-=======
-<<<<<<< HEAD
-									<li>Defined in <a href="https://github.com/JegoYann/wakanda-api-reference/blob/73ad3dc/api/blob.d.ts#L4">blob.d.ts:4</a></li>
-=======
-									<li>Defined in <a href="https://github.com/JegoYann/wakanda-api-reference/blob/c41574b/api/blob.d.ts#L4">blob.d.ts:4</a></li>
->>>>>>> 22ab98231ef1990c7f8aa98675ee4d187241315a
->>>>>>> 25df7eab
+									<li>Defined in <a href="https://github.com/JegoYann/wakanda-api-reference/blob/7356c46/api/blob.d.ts#L4">blob.d.ts:4</a></li>
 								</ul>
 							</aside>
 							<div class="tsd-comment tsd-typography">
@@ -146,272 +138,7 @@
 									</div>
 								</li>
 							</ul>
-<<<<<<< HEAD
 							<h4 class="tsd-returns-title">Returns <a href="wakblobinstance.html" class="tsd-signature-type">WAKBlobInstance</a></h4>
-=======
-							<h4 class="tsd-returns-title">Returns <a href="blob.html" class="tsd-signature-type">Blob</a></h4>
-						</li>
-					</ul>
-				</section>
-			</section>
-			<section class="tsd-panel-group tsd-member-group tsd-is-external tsd-is-not-exported">
-				<h2>Properties</h2>
-				<section class="tsd-panel tsd-member tsd-kind-property tsd-parent-kind-interface tsd-is-external tsd-is-not-exported">
-					<a name="size" class="tsd-anchor"></a>
-					<h3>size</h3>
-					<div class="tsd-signature tsd-kind-icon">size<span class="tsd-signature-symbol">:</span> <span class="tsd-signature-type">number</span></div>
-					<aside class="tsd-sources">
-						<ul>
-<<<<<<< HEAD
-							<li>Defined in <a href="https://github.com/JegoYann/wakanda-api-reference/blob/73ad3dc/api/blob.d.ts#L22">blob.d.ts:22</a></li>
-=======
-							<li>Defined in <a href="https://github.com/JegoYann/wakanda-api-reference/blob/c41574b/api/blob.d.ts#L22">blob.d.ts:22</a></li>
->>>>>>> 22ab98231ef1990c7f8aa98675ee4d187241315a
-						</ul>
-					</aside>
-					<div class="tsd-comment tsd-typography">
-						<div class="lead">
-							<p>Size of the Blob in bytes.</p>
-						</div>
-					</div>
-				</section>
-				<section class="tsd-panel tsd-member tsd-kind-property tsd-parent-kind-interface tsd-is-external tsd-is-not-exported">
-					<a name="type" class="tsd-anchor"></a>
-					<h3>type</h3>
-					<div class="tsd-signature tsd-kind-icon">type<span class="tsd-signature-symbol">:</span> <span class="tsd-signature-type">string</span></div>
-					<aside class="tsd-sources">
-						<ul>
-<<<<<<< HEAD
-							<li>Defined in <a href="https://github.com/JegoYann/wakanda-api-reference/blob/73ad3dc/api/blob.d.ts#L26">blob.d.ts:26</a></li>
-=======
-							<li>Defined in <a href="https://github.com/JegoYann/wakanda-api-reference/blob/c41574b/api/blob.d.ts#L26">blob.d.ts:26</a></li>
->>>>>>> 22ab98231ef1990c7f8aa98675ee4d187241315a
-						</ul>
-					</aside>
-					<div class="tsd-comment tsd-typography">
-						<div class="lead">
-							<p>Media type of the Blob expressed as MIME or &quot;&quot; if unknown.</p>
-						</div>
-					</div>
-				</section>
-			</section>
-			<section class="tsd-panel-group tsd-member-group tsd-is-external tsd-is-not-exported">
-				<h2>Methods</h2>
-				<section class="tsd-panel tsd-member tsd-kind-method tsd-parent-kind-interface tsd-is-external tsd-is-not-exported">
-					<a name="copyto" class="tsd-anchor"></a>
-					<h3>copy<wbr>To</h3>
-					<ul class="tsd-signatures tsd-kind-method tsd-parent-kind-interface tsd-is-external tsd-is-not-exported">
-						<li class="tsd-signature tsd-kind-icon">copy<wbr>To<span class="tsd-signature-symbol">(</span>destination<span class="tsd-signature-symbol">: </span><span class="tsd-signature-type">String</span>, overwrite<span class="tsd-signature-symbol">?: </span><span class="tsd-signature-type">Boolean</span><span class="tsd-signature-symbol">)</span><span class="tsd-signature-symbol">: </span><span class="tsd-signature-type">void</span></li>
-						<li class="tsd-signature tsd-kind-icon">copy<wbr>To<span class="tsd-signature-symbol">(</span>destination<span class="tsd-signature-symbol">: </span><a href="file.html" class="tsd-signature-type">File</a>, overwrite<span class="tsd-signature-symbol">?: </span><span class="tsd-signature-type">Boolean</span><span class="tsd-signature-symbol">)</span><span class="tsd-signature-symbol">: </span><span class="tsd-signature-type">void</span></li>
-					</ul>
-					<ul class="tsd-descriptions">
-						<li class="tsd-description">
-							<aside class="tsd-sources">
-								<ul>
-<<<<<<< HEAD
-									<li>Defined in <a href="https://github.com/JegoYann/wakanda-api-reference/blob/73ad3dc/api/blob.d.ts#L47">blob.d.ts:47</a></li>
-=======
-									<li>Defined in <a href="https://github.com/JegoYann/wakanda-api-reference/blob/c41574b/api/blob.d.ts#L47">blob.d.ts:47</a></li>
->>>>>>> 22ab98231ef1990c7f8aa98675ee4d187241315a
-								</ul>
-							</aside>
-							<div class="tsd-comment tsd-typography">
-								<div class="lead">
-									<p>Copies the blob into a file.</p>
-								</div>
-								<h4 id="example-1-copy-a-blob">Example 1: Copy a blob</h4>
-								<pre><code><span class="hljs-keyword">var</span> myBlob = <span class="hljs-keyword">new</span> <span class="hljs-type">Blob</span>( <span class="hljs-number">20</span> );
-myBlob.copyTo( <span class="hljs-string">'PROJECT/backend/blob_copy.js'</span> );
-</code></pre><h4 id="example-2-copy-a-file-object">Example 2: Copy a file object</h4>
-								<pre><code><span class="hljs-comment">// Get a file. File object can be manipulate as a Blob</span>
-<span class="hljs-keyword">var</span> myFile = <span class="hljs-keyword">new</span> <span class="hljs-type">File</span>( <span class="hljs-string">'PROJECT/backend/bootstrap.js'</span> );
-<span class="hljs-comment">// Copy the file using the Blob api</span>
-myFile.copyTo( <span class="hljs-string">'PROJECT/backend/bootstrap_copy.js'</span> );
-</code></pre>
-							</div>
-							<h4 class="tsd-parameters-title">Parameters</h4>
-							<ul class="tsd-parameters">
-								<li>
-									<h5>destination: <span class="tsd-signature-type">String</span></h5>
-									<div class="tsd-comment tsd-typography">
-										<p>Destination file</p>
-									</div>
-								</li>
-								<li>
-									<h5><span class="tsd-flag ts-flagOptional">Optional</span> overwrite: <span class="tsd-signature-type">Boolean</span></h5>
-									<div class="tsd-comment tsd-typography">
-										<p><code>true</code> to override existing file if any, <code>false</code> otherwise</p>
-									</div>
-								</li>
-							</ul>
-							<h4 class="tsd-returns-title">Returns <span class="tsd-signature-type">void</span></h4>
-						</li>
-						<li class="tsd-description">
-							<aside class="tsd-sources">
-								<ul>
-<<<<<<< HEAD
-									<li>Defined in <a href="https://github.com/JegoYann/wakanda-api-reference/blob/73ad3dc/api/blob.d.ts#L70">blob.d.ts:70</a></li>
-=======
-									<li>Defined in <a href="https://github.com/JegoYann/wakanda-api-reference/blob/c41574b/api/blob.d.ts#L70">blob.d.ts:70</a></li>
->>>>>>> 22ab98231ef1990c7f8aa98675ee4d187241315a
-								</ul>
-							</aside>
-							<div class="tsd-comment tsd-typography">
-								<div class="lead">
-									<p>Copies the blob into a file.</p>
-								</div>
-								<h4 id="example-1-copy-a-blob">Example 1: Copy a blob</h4>
-								<pre><code><span class="hljs-keyword">var</span> myFile = <span class="hljs-keyword">new</span> <span class="hljs-type">File</span>( <span class="hljs-string">'PROJECT/backend/blob_copy.js'</span> )
-<span class="hljs-keyword">var</span> myBlob = <span class="hljs-keyword">new</span> <span class="hljs-type">Blob</span>( <span class="hljs-number">20</span> );
-myBlob.copyTo( myFile );
-</code></pre><h4 id="example-2-copy-a-file-object">Example 2: Copy a file object</h4>
-								<pre><code><span class="hljs-comment">// Get a file. File object can be manipulate as a Blob</span>
-<span class="hljs-keyword">var</span> myFile = <span class="hljs-keyword">new</span> <span class="hljs-type">File</span>( <span class="hljs-string">'PROJECT/backend/bootstrap.js'</span> );
-<span class="hljs-keyword">var</span> myFileCopy = <span class="hljs-keyword">new</span> <span class="hljs-type">File</span>( <span class="hljs-string">'PROJECT/backend/bootstrap_copy.js'</span> );
-<span class="hljs-comment">// Copy the file using the Blob api</span>
-myFile.copyTo( myFileCopy );
-</code></pre>
-							</div>
-							<h4 class="tsd-parameters-title">Parameters</h4>
-							<ul class="tsd-parameters">
-								<li>
-									<h5>destination: <a href="file.html" class="tsd-signature-type">File</a></h5>
-									<div class="tsd-comment tsd-typography">
-										<p>Destination file</p>
-									</div>
-								</li>
-								<li>
-									<h5><span class="tsd-flag ts-flagOptional">Optional</span> overwrite: <span class="tsd-signature-type">Boolean</span></h5>
-									<div class="tsd-comment tsd-typography">
-										<p><code>true</code> to override existing file if any, <code>false</code> otherwise</p>
-									</div>
-								</li>
-							</ul>
-							<h4 class="tsd-returns-title">Returns <span class="tsd-signature-type">void</span></h4>
-						</li>
-					</ul>
-				</section>
-				<section class="tsd-panel tsd-member tsd-kind-method tsd-parent-kind-interface tsd-is-external tsd-is-not-exported">
-					<a name="slice" class="tsd-anchor"></a>
-					<h3>slice</h3>
-					<ul class="tsd-signatures tsd-kind-method tsd-parent-kind-interface tsd-is-external tsd-is-not-exported">
-						<li class="tsd-signature tsd-kind-icon">slice<span class="tsd-signature-symbol">(</span>start<span class="tsd-signature-symbol">?: </span><span class="tsd-signature-type">Number</span>, end<span class="tsd-signature-symbol">?: </span><span class="tsd-signature-type">Number</span>, mimeType<span class="tsd-signature-symbol">?: </span><span class="tsd-signature-type">String</span><span class="tsd-signature-symbol">)</span><span class="tsd-signature-symbol">: </span><a href="blob.html" class="tsd-signature-type">Blob</a></li>
-					</ul>
-					<ul class="tsd-descriptions">
-						<li class="tsd-description">
-							<aside class="tsd-sources">
-								<ul>
-<<<<<<< HEAD
-									<li>Defined in <a href="https://github.com/JegoYann/wakanda-api-reference/blob/73ad3dc/api/blob.d.ts#L105">blob.d.ts:105</a></li>
-=======
-									<li>Defined in <a href="https://github.com/JegoYann/wakanda-api-reference/blob/c41574b/api/blob.d.ts#L105">blob.d.ts:105</a></li>
->>>>>>> 22ab98231ef1990c7f8aa98675ee4d187241315a
-								</ul>
-							</aside>
-							<div class="tsd-comment tsd-typography">
-								<div class="lead">
-									<p>Creates a new blob by referencing the contents of the bytes of the Blob to which it is applied, from start to end.</p>
-								</div>
-								<h4 id="example-1-slice-a-blob">Example 1: Slice a blob</h4>
-								<pre><code><span class="hljs-keyword">var</span> myBlob = <span class="hljs-keyword">new</span> Blob( <span class="hljs-number">20</span> , <span class="hljs-number">88</span>, <span class="hljs-string">'application/octet-stream'</span> );
-<span class="hljs-built_in">console</span>.log( myBlob.toString() );
-<span class="hljs-comment">// XXXXXXXXXXXXXXXXXXXX</span>
-<span class="hljs-keyword">var</span> mySlicedBlob = myBlob.slice( <span class="hljs-number">5</span>, <span class="hljs-number">10</span> );
-<span class="hljs-built_in">console</span>.log( mySlicedBlob.toString() );
-<span class="hljs-comment">// XXXXX</span>
-</code></pre><h4 id="example-2-slice-a-blob">Example 2: Slice a blob</h4>
-								<pre><code><span class="hljs-keyword">var</span> myBlob = <span class="hljs-keyword">new</span> Blob( <span class="hljs-number">20</span> , <span class="hljs-number">88</span>, <span class="hljs-string">'application/octet-stream'</span> );
-<span class="hljs-built_in">console</span>.log( myBlob.toString() );
-<span class="hljs-comment">// XXXXXXXXXXXXXXXXXXXX</span>
-<span class="hljs-keyword">var</span> mySlicedBlob = myBlob.slice( <span class="hljs-number">0</span>, <span class="hljs-number">-5</span> );
-<span class="hljs-built_in">console</span>.log( mySlicedBlob.toString() );
-<span class="hljs-comment">// XXXXXXXXXXXXXXX</span>
-</code></pre><h4 id="example-3-slice-a-file">Example 3: Slice a file</h4>
-								<pre><code><span class="hljs-keyword">var</span> myFile = <span class="hljs-keyword">File</span>( 'PROJECT/backend/<span class="hljs-keyword">bootstrap</span>.js' );
-<span class="hljs-keyword">var</span> myBlobSlice = myFile.slice( 0, 100 );
-console.<span class="hljs-built_in">log</span>( myBlobSlice.<span class="hljs-keyword">toString</span>() );
-</code></pre>
-							</div>
-							<h4 class="tsd-parameters-title">Parameters</h4>
-							<ul class="tsd-parameters">
-								<li>
-									<h5><span class="tsd-flag ts-flagOptional">Optional</span> start: <span class="tsd-signature-type">Number</span></h5>
-									<div class="tsd-comment tsd-typography">
-										<p>(default: 0)</p>
-									</div>
-								</li>
-								<li>
-									<h5><span class="tsd-flag ts-flagOptional">Optional</span> end: <span class="tsd-signature-type">Number</span></h5>
-									<div class="tsd-comment tsd-typography">
-										<p>(default: blob.size)</p>
-									</div>
-								</li>
-								<li>
-									<h5><span class="tsd-flag ts-flagOptional">Optional</span> mimeType: <span class="tsd-signature-type">String</span></h5>
-									<div class="tsd-comment tsd-typography">
-									</div>
-								</li>
-							</ul>
-							<h4 class="tsd-returns-title">Returns <a href="blob.html" class="tsd-signature-type">Blob</a></h4>
-						</li>
-					</ul>
-				</section>
-				<section class="tsd-panel tsd-member tsd-kind-method tsd-parent-kind-interface tsd-is-external tsd-is-not-exported">
-					<a name="tobuffer" class="tsd-anchor"></a>
-					<h3>to<wbr>Buffer</h3>
-					<ul class="tsd-signatures tsd-kind-method tsd-parent-kind-interface tsd-is-external tsd-is-not-exported">
-						<li class="tsd-signature tsd-kind-icon">to<wbr>Buffer<span class="tsd-signature-symbol">(</span><span class="tsd-signature-symbol">)</span><span class="tsd-signature-symbol">: </span><a href="buffer.html" class="tsd-signature-type">Buffer</a></li>
-					</ul>
-					<ul class="tsd-descriptions">
-						<li class="tsd-description">
-							<aside class="tsd-sources">
-								<ul>
-<<<<<<< HEAD
-									<li>Defined in <a href="https://github.com/JegoYann/wakanda-api-reference/blob/73ad3dc/api/blob.d.ts#L109">blob.d.ts:109</a></li>
-=======
-									<li>Defined in <a href="https://github.com/JegoYann/wakanda-api-reference/blob/c41574b/api/blob.d.ts#L109">blob.d.ts:109</a></li>
->>>>>>> 22ab98231ef1990c7f8aa98675ee4d187241315a
-								</ul>
-							</aside>
-							<div class="tsd-comment tsd-typography">
-								<div class="lead">
-									<p>Returns a buffer object containing a copy of the blob bytes.</p>
-								</div>
-							</div>
-							<h4 class="tsd-returns-title">Returns <a href="buffer.html" class="tsd-signature-type">Buffer</a></h4>
-						</li>
-					</ul>
-				</section>
-				<section class="tsd-panel tsd-member tsd-kind-method tsd-parent-kind-interface tsd-is-external tsd-is-not-exported">
-					<a name="tostring" class="tsd-anchor"></a>
-					<h3>to<wbr>String</h3>
-					<ul class="tsd-signatures tsd-kind-method tsd-parent-kind-interface tsd-is-external tsd-is-not-exported">
-						<li class="tsd-signature tsd-kind-icon">to<wbr>String<span class="tsd-signature-symbol">(</span>stringFormat<span class="tsd-signature-symbol">?: </span><span class="tsd-signature-type">String</span><span class="tsd-signature-symbol">)</span><span class="tsd-signature-symbol">: </span><span class="tsd-signature-type">String</span></li>
-					</ul>
-					<ul class="tsd-descriptions">
-						<li class="tsd-description">
-							<aside class="tsd-sources">
-								<ul>
-<<<<<<< HEAD
-									<li>Defined in <a href="https://github.com/JegoYann/wakanda-api-reference/blob/73ad3dc/api/blob.d.ts#L113">blob.d.ts:113</a></li>
-=======
-									<li>Defined in <a href="https://github.com/JegoYann/wakanda-api-reference/blob/c41574b/api/blob.d.ts#L113">blob.d.ts:113</a></li>
->>>>>>> 22ab98231ef1990c7f8aa98675ee4d187241315a
-								</ul>
-							</aside>
-							<div class="tsd-comment tsd-typography">
-								<div class="lead">
-									<p>Get a string representation of the blob contents.</p>
-								</div>
-							</div>
-							<h4 class="tsd-parameters-title">Parameters</h4>
-							<ul class="tsd-parameters">
-								<li>
-									<h5><span class="tsd-flag ts-flagOptional">Optional</span> stringFormat: <span class="tsd-signature-type">String</span></h5>
-								</li>
-							</ul>
-							<h4 class="tsd-returns-title">Returns <span class="tsd-signature-type">String</span></h4>
->>>>>>> 25df7eab
 						</li>
 					</ul>
 				</section>
