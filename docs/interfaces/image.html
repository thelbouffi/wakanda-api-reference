--- conflicted
+++ resolved
@@ -120,15 +120,7 @@
 					<div class="tsd-signature tsd-kind-icon">height<span class="tsd-signature-symbol">:</span> <span class="tsd-signature-type">Number</span></div>
 					<aside class="tsd-sources">
 						<ul>
-<<<<<<< HEAD
-							<li>Defined in <a href="https://github.com/JegoYann/wakanda-api-reference/blob/22ab982/api/image.d.ts#L13">image.d.ts:13</a></li>
-=======
-<<<<<<< HEAD
-							<li>Defined in <a href="https://github.com/JegoYann/wakanda-api-reference/blob/73ad3dc/api/image.d.ts#L13">image.d.ts:13</a></li>
-=======
-							<li>Defined in <a href="https://github.com/JegoYann/wakanda-api-reference/blob/c41574b/api/image.d.ts#L13">image.d.ts:13</a></li>
->>>>>>> 22ab98231ef1990c7f8aa98675ee4d187241315a
->>>>>>> 25df7eab
+							<li>Defined in <a href="https://github.com/JegoYann/wakanda-api-reference/blob/7356c46/api/image.d.ts#L13">image.d.ts:13</a></li>
 						</ul>
 					</aside>
 					<div class="tsd-comment tsd-typography">
@@ -143,15 +135,7 @@
 					<div class="tsd-signature tsd-kind-icon">length<span class="tsd-signature-symbol">:</span> <span class="tsd-signature-type">Number</span></div>
 					<aside class="tsd-sources">
 						<ul>
-<<<<<<< HEAD
-							<li>Defined in <a href="https://github.com/JegoYann/wakanda-api-reference/blob/22ab982/api/image.d.ts#L17">image.d.ts:17</a></li>
-=======
-<<<<<<< HEAD
-							<li>Defined in <a href="https://github.com/JegoYann/wakanda-api-reference/blob/73ad3dc/api/image.d.ts#L17">image.d.ts:17</a></li>
-=======
-							<li>Defined in <a href="https://github.com/JegoYann/wakanda-api-reference/blob/c41574b/api/image.d.ts#L17">image.d.ts:17</a></li>
->>>>>>> 22ab98231ef1990c7f8aa98675ee4d187241315a
->>>>>>> 25df7eab
+							<li>Defined in <a href="https://github.com/JegoYann/wakanda-api-reference/blob/7356c46/api/image.d.ts#L17">image.d.ts:17</a></li>
 						</ul>
 					</aside>
 					<div class="tsd-comment tsd-typography">
@@ -166,15 +150,7 @@
 					<div class="tsd-signature tsd-kind-icon">meta<span class="tsd-signature-symbol">:</span> <span class="tsd-signature-type">Object</span></div>
 					<aside class="tsd-sources">
 						<ul>
-<<<<<<< HEAD
-							<li>Defined in <a href="https://github.com/JegoYann/wakanda-api-reference/blob/22ab982/api/image.d.ts#L21">image.d.ts:21</a></li>
-=======
-<<<<<<< HEAD
-							<li>Defined in <a href="https://github.com/JegoYann/wakanda-api-reference/blob/73ad3dc/api/image.d.ts#L21">image.d.ts:21</a></li>
-=======
-							<li>Defined in <a href="https://github.com/JegoYann/wakanda-api-reference/blob/c41574b/api/image.d.ts#L21">image.d.ts:21</a></li>
->>>>>>> 22ab98231ef1990c7f8aa98675ee4d187241315a
->>>>>>> 25df7eab
+							<li>Defined in <a href="https://github.com/JegoYann/wakanda-api-reference/blob/7356c46/api/image.d.ts#L21">image.d.ts:21</a></li>
 						</ul>
 					</aside>
 					<div class="tsd-comment tsd-typography">
@@ -189,15 +165,7 @@
 					<div class="tsd-signature tsd-kind-icon">size<span class="tsd-signature-symbol">:</span> <span class="tsd-signature-type">Number</span></div>
 					<aside class="tsd-sources">
 						<ul>
-<<<<<<< HEAD
-							<li>Defined in <a href="https://github.com/JegoYann/wakanda-api-reference/blob/22ab982/api/image.d.ts#L25">image.d.ts:25</a></li>
-=======
-<<<<<<< HEAD
-							<li>Defined in <a href="https://github.com/JegoYann/wakanda-api-reference/blob/73ad3dc/api/image.d.ts#L25">image.d.ts:25</a></li>
-=======
-							<li>Defined in <a href="https://github.com/JegoYann/wakanda-api-reference/blob/c41574b/api/image.d.ts#L25">image.d.ts:25</a></li>
->>>>>>> 22ab98231ef1990c7f8aa98675ee4d187241315a
->>>>>>> 25df7eab
+							<li>Defined in <a href="https://github.com/JegoYann/wakanda-api-reference/blob/7356c46/api/image.d.ts#L25">image.d.ts:25</a></li>
 						</ul>
 					</aside>
 					<div class="tsd-comment tsd-typography">
@@ -212,15 +180,7 @@
 					<div class="tsd-signature tsd-kind-icon">width<span class="tsd-signature-symbol">:</span> <span class="tsd-signature-type">Number</span></div>
 					<aside class="tsd-sources">
 						<ul>
-<<<<<<< HEAD
-							<li>Defined in <a href="https://github.com/JegoYann/wakanda-api-reference/blob/22ab982/api/image.d.ts#L29">image.d.ts:29</a></li>
-=======
-<<<<<<< HEAD
-							<li>Defined in <a href="https://github.com/JegoYann/wakanda-api-reference/blob/73ad3dc/api/image.d.ts#L29">image.d.ts:29</a></li>
-=======
-							<li>Defined in <a href="https://github.com/JegoYann/wakanda-api-reference/blob/c41574b/api/image.d.ts#L29">image.d.ts:29</a></li>
->>>>>>> 22ab98231ef1990c7f8aa98675ee4d187241315a
->>>>>>> 25df7eab
+							<li>Defined in <a href="https://github.com/JegoYann/wakanda-api-reference/blob/7356c46/api/image.d.ts#L29">image.d.ts:29</a></li>
 						</ul>
 					</aside>
 					<div class="tsd-comment tsd-typography">
@@ -243,15 +203,7 @@
 						<li class="tsd-description">
 							<aside class="tsd-sources">
 								<ul>
-<<<<<<< HEAD
-									<li>Defined in <a href="https://github.com/JegoYann/wakanda-api-reference/blob/22ab982/api/image.d.ts#L48">image.d.ts:48</a></li>
-=======
-<<<<<<< HEAD
-									<li>Defined in <a href="https://github.com/JegoYann/wakanda-api-reference/blob/73ad3dc/api/image.d.ts#L48">image.d.ts:48</a></li>
-=======
-									<li>Defined in <a href="https://github.com/JegoYann/wakanda-api-reference/blob/c41574b/api/image.d.ts#L48">image.d.ts:48</a></li>
->>>>>>> 22ab98231ef1990c7f8aa98675ee4d187241315a
->>>>>>> 25df7eab
+									<li>Defined in <a href="https://github.com/JegoYann/wakanda-api-reference/blob/7356c46/api/image.d.ts#L48">image.d.ts:48</a></li>
 								</ul>
 							</aside>
 							<div class="tsd-comment tsd-typography">
@@ -291,15 +243,7 @@
 						<li class="tsd-description">
 							<aside class="tsd-sources">
 								<ul>
-<<<<<<< HEAD
-									<li>Defined in <a href="https://github.com/JegoYann/wakanda-api-reference/blob/22ab982/api/image.d.ts#L69">image.d.ts:69</a></li>
-=======
-<<<<<<< HEAD
-									<li>Defined in <a href="https://github.com/JegoYann/wakanda-api-reference/blob/73ad3dc/api/image.d.ts#L69">image.d.ts:69</a></li>
-=======
-									<li>Defined in <a href="https://github.com/JegoYann/wakanda-api-reference/blob/c41574b/api/image.d.ts#L69">image.d.ts:69</a></li>
->>>>>>> 22ab98231ef1990c7f8aa98675ee4d187241315a
->>>>>>> 25df7eab
+									<li>Defined in <a href="https://github.com/JegoYann/wakanda-api-reference/blob/7356c46/api/image.d.ts#L69">image.d.ts:69</a></li>
 								</ul>
 							</aside>
 							<div class="tsd-comment tsd-typography">
@@ -350,15 +294,7 @@
 						<li class="tsd-description">
 							<aside class="tsd-sources">
 								<ul>
-<<<<<<< HEAD
-									<li>Defined in <a href="https://github.com/JegoYann/wakanda-api-reference/blob/22ab982/api/image.d.ts#L83">image.d.ts:83</a></li>
-=======
-<<<<<<< HEAD
-									<li>Defined in <a href="https://github.com/JegoYann/wakanda-api-reference/blob/73ad3dc/api/image.d.ts#L83">image.d.ts:83</a></li>
-=======
-									<li>Defined in <a href="https://github.com/JegoYann/wakanda-api-reference/blob/c41574b/api/image.d.ts#L83">image.d.ts:83</a></li>
->>>>>>> 22ab98231ef1990c7f8aa98675ee4d187241315a
->>>>>>> 25df7eab
+									<li>Defined in <a href="https://github.com/JegoYann/wakanda-api-reference/blob/7356c46/api/image.d.ts#L83">image.d.ts:83</a></li>
 								</ul>
 							</aside>
 							<div class="tsd-comment tsd-typography">
@@ -399,15 +335,7 @@
 						<li class="tsd-description">
 							<aside class="tsd-sources">
 								<ul>
-<<<<<<< HEAD
-									<li>Defined in <a href="https://github.com/JegoYann/wakanda-api-reference/blob/22ab982/api/image.d.ts#L113">image.d.ts:113</a></li>
-=======
-<<<<<<< HEAD
-									<li>Defined in <a href="https://github.com/JegoYann/wakanda-api-reference/blob/73ad3dc/api/image.d.ts#L113">image.d.ts:113</a></li>
-=======
-									<li>Defined in <a href="https://github.com/JegoYann/wakanda-api-reference/blob/c41574b/api/image.d.ts#L113">image.d.ts:113</a></li>
->>>>>>> 22ab98231ef1990c7f8aa98675ee4d187241315a
->>>>>>> 25df7eab
+									<li>Defined in <a href="https://github.com/JegoYann/wakanda-api-reference/blob/7356c46/api/image.d.ts#L113">image.d.ts:113</a></li>
 								</ul>
 							</aside>
 							<div class="tsd-comment tsd-typography">
