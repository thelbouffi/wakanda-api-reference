--- conflicted
+++ resolved
@@ -114,15 +114,7 @@
 					<div class="tsd-signature tsd-kind-icon">cache<span class="tsd-signature-symbol">:</span> <a href="httpservercache.html" class="tsd-signature-type">HttpServerCache</a></div>
 					<aside class="tsd-sources">
 						<ul>
-<<<<<<< HEAD
-							<li>Defined in <a href="https://github.com/JegoYann/wakanda-api-reference/blob/22ab982/api/httpServer.d.ts#L8">httpServer.d.ts:8</a></li>
-=======
-<<<<<<< HEAD
-							<li>Defined in <a href="https://github.com/JegoYann/wakanda-api-reference/blob/73ad3dc/api/httpServer.d.ts#L8">httpServer.d.ts:8</a></li>
-=======
-							<li>Defined in <a href="https://github.com/JegoYann/wakanda-api-reference/blob/c41574b/api/httpServer.d.ts#L8">httpServer.d.ts:8</a></li>
->>>>>>> 22ab98231ef1990c7f8aa98675ee4d187241315a
->>>>>>> 25df7eab
+							<li>Defined in <a href="https://github.com/JegoYann/wakanda-api-reference/blob/7356c46/api/httpServer.d.ts#L8">httpServer.d.ts:8</a></li>
 						</ul>
 					</aside>
 					<div class="tsd-comment tsd-typography">
@@ -137,15 +129,7 @@
 					<div class="tsd-signature tsd-kind-icon">default<wbr>Char<wbr>Set<span class="tsd-signature-symbol">:</span> <span class="tsd-signature-type">String</span></div>
 					<aside class="tsd-sources">
 						<ul>
-<<<<<<< HEAD
-							<li>Defined in <a href="https://github.com/JegoYann/wakanda-api-reference/blob/22ab982/api/httpServer.d.ts#L12">httpServer.d.ts:12</a></li>
-=======
-<<<<<<< HEAD
-							<li>Defined in <a href="https://github.com/JegoYann/wakanda-api-reference/blob/73ad3dc/api/httpServer.d.ts#L12">httpServer.d.ts:12</a></li>
-=======
-							<li>Defined in <a href="https://github.com/JegoYann/wakanda-api-reference/blob/c41574b/api/httpServer.d.ts#L12">httpServer.d.ts:12</a></li>
->>>>>>> 22ab98231ef1990c7f8aa98675ee4d187241315a
->>>>>>> 25df7eab
+							<li>Defined in <a href="https://github.com/JegoYann/wakanda-api-reference/blob/7356c46/api/httpServer.d.ts#L12">httpServer.d.ts:12</a></li>
 						</ul>
 					</aside>
 					<div class="tsd-comment tsd-typography">
@@ -160,15 +144,7 @@
 					<div class="tsd-signature tsd-kind-icon">host<wbr>Name<span class="tsd-signature-symbol">:</span> <span class="tsd-signature-type">String</span></div>
 					<aside class="tsd-sources">
 						<ul>
-<<<<<<< HEAD
-							<li>Defined in <a href="https://github.com/JegoYann/wakanda-api-reference/blob/22ab982/api/httpServer.d.ts#L16">httpServer.d.ts:16</a></li>
-=======
-<<<<<<< HEAD
-							<li>Defined in <a href="https://github.com/JegoYann/wakanda-api-reference/blob/73ad3dc/api/httpServer.d.ts#L16">httpServer.d.ts:16</a></li>
-=======
-							<li>Defined in <a href="https://github.com/JegoYann/wakanda-api-reference/blob/c41574b/api/httpServer.d.ts#L16">httpServer.d.ts:16</a></li>
->>>>>>> 22ab98231ef1990c7f8aa98675ee4d187241315a
->>>>>>> 25df7eab
+							<li>Defined in <a href="https://github.com/JegoYann/wakanda-api-reference/blob/7356c46/api/httpServer.d.ts#L16">httpServer.d.ts:16</a></li>
 						</ul>
 					</aside>
 					<div class="tsd-comment tsd-typography">
@@ -183,15 +159,7 @@
 					<div class="tsd-signature tsd-kind-icon">ip<wbr>Address<span class="tsd-signature-symbol">:</span> <span class="tsd-signature-type">String</span></div>
 					<aside class="tsd-sources">
 						<ul>
-<<<<<<< HEAD
-							<li>Defined in <a href="https://github.com/JegoYann/wakanda-api-reference/blob/22ab982/api/httpServer.d.ts#L20">httpServer.d.ts:20</a></li>
-=======
-<<<<<<< HEAD
-							<li>Defined in <a href="https://github.com/JegoYann/wakanda-api-reference/blob/73ad3dc/api/httpServer.d.ts#L20">httpServer.d.ts:20</a></li>
-=======
-							<li>Defined in <a href="https://github.com/JegoYann/wakanda-api-reference/blob/c41574b/api/httpServer.d.ts#L20">httpServer.d.ts:20</a></li>
->>>>>>> 22ab98231ef1990c7f8aa98675ee4d187241315a
->>>>>>> 25df7eab
+							<li>Defined in <a href="https://github.com/JegoYann/wakanda-api-reference/blob/7356c46/api/httpServer.d.ts#L20">httpServer.d.ts:20</a></li>
 						</ul>
 					</aside>
 					<div class="tsd-comment tsd-typography">
@@ -206,15 +174,7 @@
 					<div class="tsd-signature tsd-kind-icon">port<span class="tsd-signature-symbol">:</span> <span class="tsd-signature-type">Number</span></div>
 					<aside class="tsd-sources">
 						<ul>
-<<<<<<< HEAD
-							<li>Defined in <a href="https://github.com/JegoYann/wakanda-api-reference/blob/22ab982/api/httpServer.d.ts#L24">httpServer.d.ts:24</a></li>
-=======
-<<<<<<< HEAD
-							<li>Defined in <a href="https://github.com/JegoYann/wakanda-api-reference/blob/73ad3dc/api/httpServer.d.ts#L24">httpServer.d.ts:24</a></li>
-=======
-							<li>Defined in <a href="https://github.com/JegoYann/wakanda-api-reference/blob/c41574b/api/httpServer.d.ts#L24">httpServer.d.ts:24</a></li>
->>>>>>> 22ab98231ef1990c7f8aa98675ee4d187241315a
->>>>>>> 25df7eab
+							<li>Defined in <a href="https://github.com/JegoYann/wakanda-api-reference/blob/7356c46/api/httpServer.d.ts#L24">httpServer.d.ts:24</a></li>
 						</ul>
 					</aside>
 					<div class="tsd-comment tsd-typography">
@@ -229,15 +189,7 @@
 					<div class="tsd-signature tsd-kind-icon">request<span class="tsd-signature-symbol">:</span> <a href="httprequest.html" class="tsd-signature-type">HTTPRequest</a></div>
 					<aside class="tsd-sources">
 						<ul>
-<<<<<<< HEAD
-							<li>Defined in <a href="https://github.com/JegoYann/wakanda-api-reference/blob/22ab982/api/httpServer.d.ts#L28">httpServer.d.ts:28</a></li>
-=======
-<<<<<<< HEAD
-							<li>Defined in <a href="https://github.com/JegoYann/wakanda-api-reference/blob/73ad3dc/api/httpServer.d.ts#L28">httpServer.d.ts:28</a></li>
-=======
-							<li>Defined in <a href="https://github.com/JegoYann/wakanda-api-reference/blob/c41574b/api/httpServer.d.ts#L28">httpServer.d.ts:28</a></li>
->>>>>>> 22ab98231ef1990c7f8aa98675ee4d187241315a
->>>>>>> 25df7eab
+							<li>Defined in <a href="https://github.com/JegoYann/wakanda-api-reference/blob/7356c46/api/httpServer.d.ts#L28">httpServer.d.ts:28</a></li>
 						</ul>
 					</aside>
 					<div class="tsd-comment tsd-typography">
@@ -252,15 +204,7 @@
 					<div class="tsd-signature tsd-kind-icon">response<span class="tsd-signature-symbol">:</span> <a href="httpresponse.html" class="tsd-signature-type">HTTPResponse</a></div>
 					<aside class="tsd-sources">
 						<ul>
-<<<<<<< HEAD
-							<li>Defined in <a href="https://github.com/JegoYann/wakanda-api-reference/blob/22ab982/api/httpServer.d.ts#L32">httpServer.d.ts:32</a></li>
-=======
-<<<<<<< HEAD
-							<li>Defined in <a href="https://github.com/JegoYann/wakanda-api-reference/blob/73ad3dc/api/httpServer.d.ts#L32">httpServer.d.ts:32</a></li>
-=======
-							<li>Defined in <a href="https://github.com/JegoYann/wakanda-api-reference/blob/c41574b/api/httpServer.d.ts#L32">httpServer.d.ts:32</a></li>
->>>>>>> 22ab98231ef1990c7f8aa98675ee4d187241315a
->>>>>>> 25df7eab
+							<li>Defined in <a href="https://github.com/JegoYann/wakanda-api-reference/blob/7356c46/api/httpServer.d.ts#L32">httpServer.d.ts:32</a></li>
 						</ul>
 					</aside>
 					<div class="tsd-comment tsd-typography">
@@ -275,15 +219,7 @@
 					<div class="tsd-signature tsd-kind-icon">ssl<span class="tsd-signature-symbol">:</span> <a href="httpserverssl.html" class="tsd-signature-type">HttpServerSSL</a></div>
 					<aside class="tsd-sources">
 						<ul>
-<<<<<<< HEAD
-							<li>Defined in <a href="https://github.com/JegoYann/wakanda-api-reference/blob/22ab982/api/httpServer.d.ts#L36">httpServer.d.ts:36</a></li>
-=======
-<<<<<<< HEAD
-							<li>Defined in <a href="https://github.com/JegoYann/wakanda-api-reference/blob/73ad3dc/api/httpServer.d.ts#L36">httpServer.d.ts:36</a></li>
-=======
-							<li>Defined in <a href="https://github.com/JegoYann/wakanda-api-reference/blob/c41574b/api/httpServer.d.ts#L36">httpServer.d.ts:36</a></li>
->>>>>>> 22ab98231ef1990c7f8aa98675ee4d187241315a
->>>>>>> 25df7eab
+							<li>Defined in <a href="https://github.com/JegoYann/wakanda-api-reference/blob/7356c46/api/httpServer.d.ts#L36">httpServer.d.ts:36</a></li>
 						</ul>
 					</aside>
 					<div class="tsd-comment tsd-typography">
@@ -298,15 +234,7 @@
 					<div class="tsd-signature tsd-kind-icon">started<span class="tsd-signature-symbol">:</span> <span class="tsd-signature-type">Boolean</span></div>
 					<aside class="tsd-sources">
 						<ul>
-<<<<<<< HEAD
-							<li>Defined in <a href="https://github.com/JegoYann/wakanda-api-reference/blob/22ab982/api/httpServer.d.ts#L40">httpServer.d.ts:40</a></li>
-=======
-<<<<<<< HEAD
-							<li>Defined in <a href="https://github.com/JegoYann/wakanda-api-reference/blob/73ad3dc/api/httpServer.d.ts#L40">httpServer.d.ts:40</a></li>
-=======
-							<li>Defined in <a href="https://github.com/JegoYann/wakanda-api-reference/blob/c41574b/api/httpServer.d.ts#L40">httpServer.d.ts:40</a></li>
->>>>>>> 22ab98231ef1990c7f8aa98675ee4d187241315a
->>>>>>> 25df7eab
+							<li>Defined in <a href="https://github.com/JegoYann/wakanda-api-reference/blob/7356c46/api/httpServer.d.ts#L40">httpServer.d.ts:40</a></li>
 						</ul>
 					</aside>
 					<div class="tsd-comment tsd-typography">
@@ -328,15 +256,7 @@
 						<li class="tsd-description">
 							<aside class="tsd-sources">
 								<ul>
-<<<<<<< HEAD
-									<li>Defined in <a href="https://github.com/JegoYann/wakanda-api-reference/blob/22ab982/api/httpServer.d.ts#L64">httpServer.d.ts:64</a></li>
-=======
-<<<<<<< HEAD
-									<li>Defined in <a href="https://github.com/JegoYann/wakanda-api-reference/blob/73ad3dc/api/httpServer.d.ts#L64">httpServer.d.ts:64</a></li>
-=======
-									<li>Defined in <a href="https://github.com/JegoYann/wakanda-api-reference/blob/c41574b/api/httpServer.d.ts#L64">httpServer.d.ts:64</a></li>
->>>>>>> 22ab98231ef1990c7f8aa98675ee4d187241315a
->>>>>>> 25df7eab
+									<li>Defined in <a href="https://github.com/JegoYann/wakanda-api-reference/blob/7356c46/api/httpServer.d.ts#L64">httpServer.d.ts:64</a></li>
 								</ul>
 							</aside>
 							<div class="tsd-comment tsd-typography">
@@ -391,15 +311,7 @@
 						<li class="tsd-description">
 							<aside class="tsd-sources">
 								<ul>
-<<<<<<< HEAD
-									<li>Defined in <a href="https://github.com/JegoYann/wakanda-api-reference/blob/22ab982/api/httpServer.d.ts#L116">httpServer.d.ts:116</a></li>
-=======
-<<<<<<< HEAD
-									<li>Defined in <a href="https://github.com/JegoYann/wakanda-api-reference/blob/73ad3dc/api/httpServer.d.ts#L116">httpServer.d.ts:116</a></li>
-=======
-									<li>Defined in <a href="https://github.com/JegoYann/wakanda-api-reference/blob/c41574b/api/httpServer.d.ts#L116">httpServer.d.ts:116</a></li>
->>>>>>> 22ab98231ef1990c7f8aa98675ee4d187241315a
->>>>>>> 25df7eab
+									<li>Defined in <a href="https://github.com/JegoYann/wakanda-api-reference/blob/7356c46/api/httpServer.d.ts#L116">httpServer.d.ts:116</a></li>
 								</ul>
 							</aside>
 							<div class="tsd-comment tsd-typography">
@@ -486,15 +398,7 @@
 						<li class="tsd-description">
 							<aside class="tsd-sources">
 								<ul>
-<<<<<<< HEAD
-									<li>Defined in <a href="https://github.com/JegoYann/wakanda-api-reference/blob/22ab982/api/httpServer.d.ts#L130">httpServer.d.ts:130</a></li>
-=======
-<<<<<<< HEAD
-									<li>Defined in <a href="https://github.com/JegoYann/wakanda-api-reference/blob/73ad3dc/api/httpServer.d.ts#L130">httpServer.d.ts:130</a></li>
-=======
-									<li>Defined in <a href="https://github.com/JegoYann/wakanda-api-reference/blob/c41574b/api/httpServer.d.ts#L130">httpServer.d.ts:130</a></li>
->>>>>>> 22ab98231ef1990c7f8aa98675ee4d187241315a
->>>>>>> 25df7eab
+									<li>Defined in <a href="https://github.com/JegoYann/wakanda-api-reference/blob/7356c46/api/httpServer.d.ts#L130">httpServer.d.ts:130</a></li>
 								</ul>
 							</aside>
 							<div class="tsd-comment tsd-typography">
@@ -541,15 +445,7 @@
 						<li class="tsd-description">
 							<aside class="tsd-sources">
 								<ul>
-<<<<<<< HEAD
-									<li>Defined in <a href="https://github.com/JegoYann/wakanda-api-reference/blob/22ab982/api/httpServer.d.ts#L142">httpServer.d.ts:142</a></li>
-=======
-<<<<<<< HEAD
-									<li>Defined in <a href="https://github.com/JegoYann/wakanda-api-reference/blob/73ad3dc/api/httpServer.d.ts#L142">httpServer.d.ts:142</a></li>
-=======
-									<li>Defined in <a href="https://github.com/JegoYann/wakanda-api-reference/blob/c41574b/api/httpServer.d.ts#L142">httpServer.d.ts:142</a></li>
->>>>>>> 22ab98231ef1990c7f8aa98675ee4d187241315a
->>>>>>> 25df7eab
+									<li>Defined in <a href="https://github.com/JegoYann/wakanda-api-reference/blob/7356c46/api/httpServer.d.ts#L142">httpServer.d.ts:142</a></li>
 								</ul>
 							</aside>
 							<div class="tsd-comment tsd-typography">
@@ -584,15 +480,7 @@
 						<li class="tsd-description">
 							<aside class="tsd-sources">
 								<ul>
-<<<<<<< HEAD
-									<li>Defined in <a href="https://github.com/JegoYann/wakanda-api-reference/blob/22ab982/api/httpServer.d.ts#L146">httpServer.d.ts:146</a></li>
-=======
-<<<<<<< HEAD
-									<li>Defined in <a href="https://github.com/JegoYann/wakanda-api-reference/blob/73ad3dc/api/httpServer.d.ts#L146">httpServer.d.ts:146</a></li>
-=======
-									<li>Defined in <a href="https://github.com/JegoYann/wakanda-api-reference/blob/c41574b/api/httpServer.d.ts#L146">httpServer.d.ts:146</a></li>
->>>>>>> 22ab98231ef1990c7f8aa98675ee4d187241315a
->>>>>>> 25df7eab
+									<li>Defined in <a href="https://github.com/JegoYann/wakanda-api-reference/blob/7356c46/api/httpServer.d.ts#L146">httpServer.d.ts:146</a></li>
 								</ul>
 							</aside>
 							<div class="tsd-comment tsd-typography">
@@ -614,15 +502,7 @@
 						<li class="tsd-description">
 							<aside class="tsd-sources">
 								<ul>
-<<<<<<< HEAD
-									<li>Defined in <a href="https://github.com/JegoYann/wakanda-api-reference/blob/22ab982/api/httpServer.d.ts#L150">httpServer.d.ts:150</a></li>
-=======
-<<<<<<< HEAD
-									<li>Defined in <a href="https://github.com/JegoYann/wakanda-api-reference/blob/73ad3dc/api/httpServer.d.ts#L150">httpServer.d.ts:150</a></li>
-=======
-									<li>Defined in <a href="https://github.com/JegoYann/wakanda-api-reference/blob/c41574b/api/httpServer.d.ts#L150">httpServer.d.ts:150</a></li>
->>>>>>> 22ab98231ef1990c7f8aa98675ee4d187241315a
->>>>>>> 25df7eab
+									<li>Defined in <a href="https://github.com/JegoYann/wakanda-api-reference/blob/7356c46/api/httpServer.d.ts#L150">httpServer.d.ts:150</a></li>
 								</ul>
 							</aside>
 							<div class="tsd-comment tsd-typography">
