--- conflicted
+++ resolved
@@ -112,15 +112,7 @@
 					<div class="tsd-signature tsd-kind-icon">Binary<wbr>Stream<span class="tsd-signature-symbol">:</span> <a href="binarystream.html" class="tsd-signature-type">BinaryStream</a></div>
 					<aside class="tsd-sources">
 						<ul>
-<<<<<<< HEAD
-							<li>Defined in <a href="https://github.com/JegoYann/wakanda-api-reference/blob/22ab982/api/application.d.ts#L213">application.d.ts:213</a></li>
-=======
-<<<<<<< HEAD
-							<li>Defined in <a href="https://github.com/JegoYann/wakanda-api-reference/blob/73ad3dc/api/application.d.ts#L214">application.d.ts:214</a></li>
-=======
-							<li>Defined in <a href="https://github.com/JegoYann/wakanda-api-reference/blob/c41574b/api/application.d.ts#L221">application.d.ts:221</a></li>
->>>>>>> 22ab98231ef1990c7f8aa98675ee4d187241315a
->>>>>>> 25df7eab
+							<li>Defined in <a href="https://github.com/JegoYann/wakanda-api-reference/blob/7356c46/api/application.d.ts#L213">application.d.ts:213</a></li>
 						</ul>
 					</aside>
 				</section>
@@ -130,15 +122,7 @@
 					<div class="tsd-signature tsd-kind-icon">Blob<span class="tsd-signature-symbol">:</span> <a href="blob.html" class="tsd-signature-type">Blob</a></div>
 					<aside class="tsd-sources">
 						<ul>
-<<<<<<< HEAD
-							<li>Defined in <a href="https://github.com/JegoYann/wakanda-api-reference/blob/22ab982/api/application.d.ts#L214">application.d.ts:214</a></li>
-=======
-<<<<<<< HEAD
-							<li>Defined in <a href="https://github.com/JegoYann/wakanda-api-reference/blob/73ad3dc/api/application.d.ts#L215">application.d.ts:215</a></li>
-=======
-							<li>Defined in <a href="https://github.com/JegoYann/wakanda-api-reference/blob/c41574b/api/application.d.ts#L222">application.d.ts:222</a></li>
->>>>>>> 22ab98231ef1990c7f8aa98675ee4d187241315a
->>>>>>> 25df7eab
+							<li>Defined in <a href="https://github.com/JegoYann/wakanda-api-reference/blob/7356c46/api/application.d.ts#L214">application.d.ts:214</a></li>
 						</ul>
 					</aside>
 				</section>
@@ -148,15 +132,7 @@
 					<div class="tsd-signature tsd-kind-icon">File<span class="tsd-signature-symbol">:</span> <a href="file.html" class="tsd-signature-type">File</a></div>
 					<aside class="tsd-sources">
 						<ul>
-<<<<<<< HEAD
-							<li>Defined in <a href="https://github.com/JegoYann/wakanda-api-reference/blob/22ab982/api/application.d.ts#L215">application.d.ts:215</a></li>
-=======
-<<<<<<< HEAD
-							<li>Defined in <a href="https://github.com/JegoYann/wakanda-api-reference/blob/73ad3dc/api/application.d.ts#L216">application.d.ts:216</a></li>
-=======
-							<li>Defined in <a href="https://github.com/JegoYann/wakanda-api-reference/blob/c41574b/api/application.d.ts#L223">application.d.ts:223</a></li>
->>>>>>> 22ab98231ef1990c7f8aa98675ee4d187241315a
->>>>>>> 25df7eab
+							<li>Defined in <a href="https://github.com/JegoYann/wakanda-api-reference/blob/7356c46/api/application.d.ts#L215">application.d.ts:215</a></li>
 						</ul>
 					</aside>
 				</section>
@@ -166,15 +142,7 @@
 					<div class="tsd-signature tsd-kind-icon">Folder<span class="tsd-signature-symbol">:</span> <a href="folder.html" class="tsd-signature-type">Folder</a></div>
 					<aside class="tsd-sources">
 						<ul>
-<<<<<<< HEAD
-							<li>Defined in <a href="https://github.com/JegoYann/wakanda-api-reference/blob/22ab982/api/application.d.ts#L216">application.d.ts:216</a></li>
-=======
-<<<<<<< HEAD
-							<li>Defined in <a href="https://github.com/JegoYann/wakanda-api-reference/blob/73ad3dc/api/application.d.ts#L217">application.d.ts:217</a></li>
-=======
-							<li>Defined in <a href="https://github.com/JegoYann/wakanda-api-reference/blob/c41574b/api/application.d.ts#L224">application.d.ts:224</a></li>
->>>>>>> 22ab98231ef1990c7f8aa98675ee4d187241315a
->>>>>>> 25df7eab
+							<li>Defined in <a href="https://github.com/JegoYann/wakanda-api-reference/blob/7356c46/api/application.d.ts#L216">application.d.ts:216</a></li>
 						</ul>
 					</aside>
 				</section>
@@ -184,15 +152,7 @@
 					<div class="tsd-signature tsd-kind-icon">Text<wbr>Stream<span class="tsd-signature-symbol">:</span> <a href="textstream.html" class="tsd-signature-type">TextStream</a></div>
 					<aside class="tsd-sources">
 						<ul>
-<<<<<<< HEAD
-							<li>Defined in <a href="https://github.com/JegoYann/wakanda-api-reference/blob/22ab982/api/application.d.ts#L217">application.d.ts:217</a></li>
-=======
-<<<<<<< HEAD
-							<li>Defined in <a href="https://github.com/JegoYann/wakanda-api-reference/blob/73ad3dc/api/application.d.ts#L218">application.d.ts:218</a></li>
-=======
-							<li>Defined in <a href="https://github.com/JegoYann/wakanda-api-reference/blob/c41574b/api/application.d.ts#L225">application.d.ts:225</a></li>
->>>>>>> 22ab98231ef1990c7f8aa98675ee4d187241315a
->>>>>>> 25df7eab
+							<li>Defined in <a href="https://github.com/JegoYann/wakanda-api-reference/blob/7356c46/api/application.d.ts#L217">application.d.ts:217</a></li>
 						</ul>
 					</aside>
 				</section>
@@ -210,15 +170,7 @@
 						<li class="tsd-description">
 							<aside class="tsd-sources">
 								<ul>
-<<<<<<< HEAD
-									<li>Defined in <a href="https://github.com/JegoYann/wakanda-api-reference/blob/22ab982/api/application.d.ts#L235">application.d.ts:235</a></li>
-=======
-<<<<<<< HEAD
-									<li>Defined in <a href="https://github.com/JegoYann/wakanda-api-reference/blob/73ad3dc/api/application.d.ts#L236">application.d.ts:236</a></li>
-=======
-									<li>Defined in <a href="https://github.com/JegoYann/wakanda-api-reference/blob/c41574b/api/application.d.ts#L243">application.d.ts:243</a></li>
->>>>>>> 22ab98231ef1990c7f8aa98675ee4d187241315a
->>>>>>> 25df7eab
+									<li>Defined in <a href="https://github.com/JegoYann/wakanda-api-reference/blob/7356c46/api/application.d.ts#L235">application.d.ts:235</a></li>
 								</ul>
 							</aside>
 							<div class="tsd-comment tsd-typography">
@@ -256,15 +208,7 @@
 						<li class="tsd-description">
 							<aside class="tsd-sources">
 								<ul>
-<<<<<<< HEAD
-									<li>Defined in <a href="https://github.com/JegoYann/wakanda-api-reference/blob/22ab982/api/application.d.ts#L254">application.d.ts:254</a></li>
-=======
-<<<<<<< HEAD
-									<li>Defined in <a href="https://github.com/JegoYann/wakanda-api-reference/blob/73ad3dc/api/application.d.ts#L255">application.d.ts:255</a></li>
-=======
-									<li>Defined in <a href="https://github.com/JegoYann/wakanda-api-reference/blob/c41574b/api/application.d.ts#L262">application.d.ts:262</a></li>
->>>>>>> 22ab98231ef1990c7f8aa98675ee4d187241315a
->>>>>>> 25df7eab
+									<li>Defined in <a href="https://github.com/JegoYann/wakanda-api-reference/blob/7356c46/api/application.d.ts#L254">application.d.ts:254</a></li>
 								</ul>
 							</aside>
 							<div class="tsd-comment tsd-typography">
@@ -313,15 +257,7 @@
 						<li class="tsd-description">
 							<aside class="tsd-sources">
 								<ul>
-<<<<<<< HEAD
-									<li>Defined in <a href="https://github.com/JegoYann/wakanda-api-reference/blob/22ab982/api/application.d.ts#L270">application.d.ts:270</a></li>
-=======
-<<<<<<< HEAD
-									<li>Defined in <a href="https://github.com/JegoYann/wakanda-api-reference/blob/73ad3dc/api/application.d.ts#L271">application.d.ts:271</a></li>
-=======
-									<li>Defined in <a href="https://github.com/JegoYann/wakanda-api-reference/blob/c41574b/api/application.d.ts#L278">application.d.ts:278</a></li>
->>>>>>> 22ab98231ef1990c7f8aa98675ee4d187241315a
->>>>>>> 25df7eab
+									<li>Defined in <a href="https://github.com/JegoYann/wakanda-api-reference/blob/7356c46/api/application.d.ts#L270">application.d.ts:270</a></li>
 								</ul>
 							</aside>
 							<div class="tsd-comment tsd-typography">
@@ -356,15 +292,7 @@
 						<li class="tsd-description">
 							<aside class="tsd-sources">
 								<ul>
-<<<<<<< HEAD
-									<li>Defined in <a href="https://github.com/JegoYann/wakanda-api-reference/blob/22ab982/api/application.d.ts#L287">application.d.ts:287</a></li>
-=======
-<<<<<<< HEAD
-									<li>Defined in <a href="https://github.com/JegoYann/wakanda-api-reference/blob/73ad3dc/api/application.d.ts#L288">application.d.ts:288</a></li>
-=======
-									<li>Defined in <a href="https://github.com/JegoYann/wakanda-api-reference/blob/c41574b/api/application.d.ts#L295">application.d.ts:295</a></li>
->>>>>>> 22ab98231ef1990c7f8aa98675ee4d187241315a
->>>>>>> 25df7eab
+									<li>Defined in <a href="https://github.com/JegoYann/wakanda-api-reference/blob/7356c46/api/application.d.ts#L287">application.d.ts:287</a></li>
 								</ul>
 							</aside>
 							<div class="tsd-comment tsd-typography">
@@ -410,15 +338,7 @@
 						<li class="tsd-description">
 							<aside class="tsd-sources">
 								<ul>
-<<<<<<< HEAD
-									<li>Defined in <a href="https://github.com/JegoYann/wakanda-api-reference/blob/22ab982/api/application.d.ts#L299">application.d.ts:299</a></li>
-=======
-<<<<<<< HEAD
-									<li>Defined in <a href="https://github.com/JegoYann/wakanda-api-reference/blob/73ad3dc/api/application.d.ts#L300">application.d.ts:300</a></li>
-=======
-									<li>Defined in <a href="https://github.com/JegoYann/wakanda-api-reference/blob/c41574b/api/application.d.ts#L307">application.d.ts:307</a></li>
->>>>>>> 22ab98231ef1990c7f8aa98675ee4d187241315a
->>>>>>> 25df7eab
+									<li>Defined in <a href="https://github.com/JegoYann/wakanda-api-reference/blob/7356c46/api/application.d.ts#L299">application.d.ts:299</a></li>
 								</ul>
 							</aside>
 							<div class="tsd-comment tsd-typography">
@@ -454,15 +374,7 @@
 						<li class="tsd-description">
 							<aside class="tsd-sources">
 								<ul>
-<<<<<<< HEAD
-									<li>Defined in <a href="https://github.com/JegoYann/wakanda-api-reference/blob/22ab982/api/application.d.ts#L312">application.d.ts:312</a></li>
-=======
-<<<<<<< HEAD
-									<li>Defined in <a href="https://github.com/JegoYann/wakanda-api-reference/blob/73ad3dc/api/application.d.ts#L313">application.d.ts:313</a></li>
-=======
-									<li>Defined in <a href="https://github.com/JegoYann/wakanda-api-reference/blob/c41574b/api/application.d.ts#L320">application.d.ts:320</a></li>
->>>>>>> 22ab98231ef1990c7f8aa98675ee4d187241315a
->>>>>>> 25df7eab
+									<li>Defined in <a href="https://github.com/JegoYann/wakanda-api-reference/blob/7356c46/api/application.d.ts#L312">application.d.ts:312</a></li>
 								</ul>
 							</aside>
 							<div class="tsd-comment tsd-typography">
