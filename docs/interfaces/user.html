--- conflicted
+++ resolved
@@ -108,15 +108,7 @@
 					<div class="tsd-signature tsd-kind-icon">ID<span class="tsd-signature-symbol">:</span> <span class="tsd-signature-type">String</span></div>
 					<aside class="tsd-sources">
 						<ul>
-<<<<<<< HEAD
-							<li>Defined in <a href="https://github.com/JegoYann/wakanda-api-reference/blob/22ab982/api/user.d.ts#L12">user.d.ts:12</a></li>
-=======
-<<<<<<< HEAD
-							<li>Defined in <a href="https://github.com/JegoYann/wakanda-api-reference/blob/73ad3dc/api/user.d.ts#L12">user.d.ts:12</a></li>
-=======
-							<li>Defined in <a href="https://github.com/JegoYann/wakanda-api-reference/blob/c41574b/api/user.d.ts#L12">user.d.ts:12</a></li>
->>>>>>> 22ab98231ef1990c7f8aa98675ee4d187241315a
->>>>>>> 25df7eab
+							<li>Defined in <a href="https://github.com/JegoYann/wakanda-api-reference/blob/7356c46/api/user.d.ts#L12">user.d.ts:12</a></li>
 						</ul>
 					</aside>
 					<div class="tsd-comment tsd-typography">
@@ -131,15 +123,7 @@
 					<div class="tsd-signature tsd-kind-icon">full<wbr>Name<span class="tsd-signature-symbol">:</span> <span class="tsd-signature-type">String</span></div>
 					<aside class="tsd-sources">
 						<ul>
-<<<<<<< HEAD
-							<li>Defined in <a href="https://github.com/JegoYann/wakanda-api-reference/blob/22ab982/api/user.d.ts#L8">user.d.ts:8</a></li>
-=======
-<<<<<<< HEAD
-							<li>Defined in <a href="https://github.com/JegoYann/wakanda-api-reference/blob/73ad3dc/api/user.d.ts#L8">user.d.ts:8</a></li>
-=======
-							<li>Defined in <a href="https://github.com/JegoYann/wakanda-api-reference/blob/c41574b/api/user.d.ts#L8">user.d.ts:8</a></li>
->>>>>>> 22ab98231ef1990c7f8aa98675ee4d187241315a
->>>>>>> 25df7eab
+							<li>Defined in <a href="https://github.com/JegoYann/wakanda-api-reference/blob/7356c46/api/user.d.ts#L8">user.d.ts:8</a></li>
 						</ul>
 					</aside>
 					<div class="tsd-comment tsd-typography">
@@ -154,15 +138,7 @@
 					<div class="tsd-signature tsd-kind-icon">name<span class="tsd-signature-symbol">:</span> <span class="tsd-signature-type">String</span></div>
 					<aside class="tsd-sources">
 						<ul>
-<<<<<<< HEAD
-							<li>Defined in <a href="https://github.com/JegoYann/wakanda-api-reference/blob/22ab982/api/user.d.ts#L16">user.d.ts:16</a></li>
-=======
-<<<<<<< HEAD
-							<li>Defined in <a href="https://github.com/JegoYann/wakanda-api-reference/blob/73ad3dc/api/user.d.ts#L16">user.d.ts:16</a></li>
-=======
-							<li>Defined in <a href="https://github.com/JegoYann/wakanda-api-reference/blob/c41574b/api/user.d.ts#L16">user.d.ts:16</a></li>
->>>>>>> 22ab98231ef1990c7f8aa98675ee4d187241315a
->>>>>>> 25df7eab
+							<li>Defined in <a href="https://github.com/JegoYann/wakanda-api-reference/blob/7356c46/api/user.d.ts#L16">user.d.ts:16</a></li>
 						</ul>
 					</aside>
 					<div class="tsd-comment tsd-typography">
@@ -177,15 +153,7 @@
 					<div class="tsd-signature tsd-kind-icon">storage<span class="tsd-signature-symbol">:</span> <a href="lockablekeyvaluestorage.html" class="tsd-signature-type">LockableKeyValueStorage</a></div>
 					<aside class="tsd-sources">
 						<ul>
-<<<<<<< HEAD
-							<li>Defined in <a href="https://github.com/JegoYann/wakanda-api-reference/blob/22ab982/api/user.d.ts#L28">user.d.ts:28</a></li>
-=======
-<<<<<<< HEAD
-							<li>Defined in <a href="https://github.com/JegoYann/wakanda-api-reference/blob/73ad3dc/api/user.d.ts#L25">user.d.ts:25</a></li>
-=======
-							<li>Defined in <a href="https://github.com/JegoYann/wakanda-api-reference/blob/c41574b/api/user.d.ts#L28">user.d.ts:28</a></li>
->>>>>>> 22ab98231ef1990c7f8aa98675ee4d187241315a
->>>>>>> 25df7eab
+							<li>Defined in <a href="https://github.com/JegoYann/wakanda-api-reference/blob/7356c46/api/user.d.ts#L28">user.d.ts:28</a></li>
 						</ul>
 					</aside>
 					<div class="tsd-comment tsd-typography">
@@ -213,15 +181,7 @@
 						<li class="tsd-description">
 							<aside class="tsd-sources">
 								<ul>
-<<<<<<< HEAD
-									<li>Defined in <a href="https://github.com/JegoYann/wakanda-api-reference/blob/22ab982/api/user.d.ts#L34">user.d.ts:34</a></li>
-=======
-<<<<<<< HEAD
-									<li>Defined in <a href="https://github.com/JegoYann/wakanda-api-reference/blob/73ad3dc/api/user.d.ts#L31">user.d.ts:31</a></li>
-=======
-									<li>Defined in <a href="https://github.com/JegoYann/wakanda-api-reference/blob/c41574b/api/user.d.ts#L34">user.d.ts:34</a></li>
->>>>>>> 22ab98231ef1990c7f8aa98675ee4d187241315a
->>>>>>> 25df7eab
+									<li>Defined in <a href="https://github.com/JegoYann/wakanda-api-reference/blob/7356c46/api/user.d.ts#L34">user.d.ts:34</a></li>
 								</ul>
 							</aside>
 							<div class="tsd-comment tsd-typography">
@@ -254,15 +214,7 @@
 						<li class="tsd-description">
 							<aside class="tsd-sources">
 								<ul>
-<<<<<<< HEAD
-									<li>Defined in <a href="https://github.com/JegoYann/wakanda-api-reference/blob/22ab982/api/user.d.ts#L45">user.d.ts:45</a></li>
-=======
-<<<<<<< HEAD
-									<li>Defined in <a href="https://github.com/JegoYann/wakanda-api-reference/blob/73ad3dc/api/user.d.ts#L42">user.d.ts:42</a></li>
-=======
-									<li>Defined in <a href="https://github.com/JegoYann/wakanda-api-reference/blob/c41574b/api/user.d.ts#L45">user.d.ts:45</a></li>
->>>>>>> 22ab98231ef1990c7f8aa98675ee4d187241315a
->>>>>>> 25df7eab
+									<li>Defined in <a href="https://github.com/JegoYann/wakanda-api-reference/blob/7356c46/api/user.d.ts#L45">user.d.ts:45</a></li>
 								</ul>
 							</aside>
 							<div class="tsd-comment tsd-typography">
@@ -291,15 +243,7 @@
 						<li class="tsd-description">
 							<aside class="tsd-sources">
 								<ul>
-<<<<<<< HEAD
-									<li>Defined in <a href="https://github.com/JegoYann/wakanda-api-reference/blob/22ab982/api/user.d.ts#L58">user.d.ts:58</a></li>
-=======
-<<<<<<< HEAD
-									<li>Defined in <a href="https://github.com/JegoYann/wakanda-api-reference/blob/73ad3dc/api/user.d.ts#L55">user.d.ts:55</a></li>
-=======
-									<li>Defined in <a href="https://github.com/JegoYann/wakanda-api-reference/blob/c41574b/api/user.d.ts#L58">user.d.ts:58</a></li>
->>>>>>> 22ab98231ef1990c7f8aa98675ee4d187241315a
->>>>>>> 25df7eab
+									<li>Defined in <a href="https://github.com/JegoYann/wakanda-api-reference/blob/7356c46/api/user.d.ts#L58">user.d.ts:58</a></li>
 								</ul>
 							</aside>
 							<div class="tsd-comment tsd-typography">
@@ -339,15 +283,7 @@
 						<li class="tsd-description">
 							<aside class="tsd-sources">
 								<ul>
-<<<<<<< HEAD
-									<li>Defined in <a href="https://github.com/JegoYann/wakanda-api-reference/blob/22ab982/api/user.d.ts#L63">user.d.ts:63</a></li>
-=======
-<<<<<<< HEAD
-									<li>Defined in <a href="https://github.com/JegoYann/wakanda-api-reference/blob/73ad3dc/api/user.d.ts#L60">user.d.ts:60</a></li>
-=======
-									<li>Defined in <a href="https://github.com/JegoYann/wakanda-api-reference/blob/c41574b/api/user.d.ts#L63">user.d.ts:63</a></li>
->>>>>>> 22ab98231ef1990c7f8aa98675ee4d187241315a
->>>>>>> 25df7eab
+									<li>Defined in <a href="https://github.com/JegoYann/wakanda-api-reference/blob/7356c46/api/user.d.ts#L63">user.d.ts:63</a></li>
 								</ul>
 							</aside>
 							<div class="tsd-comment tsd-typography">
@@ -375,15 +311,7 @@
 						<li class="tsd-description">
 							<aside class="tsd-sources">
 								<ul>
-<<<<<<< HEAD
-									<li>Defined in <a href="https://github.com/JegoYann/wakanda-api-reference/blob/22ab982/api/user.d.ts#L74">user.d.ts:74</a></li>
-=======
-<<<<<<< HEAD
-									<li>Defined in <a href="https://github.com/JegoYann/wakanda-api-reference/blob/73ad3dc/api/user.d.ts#L71">user.d.ts:71</a></li>
-=======
-									<li>Defined in <a href="https://github.com/JegoYann/wakanda-api-reference/blob/c41574b/api/user.d.ts#L74">user.d.ts:74</a></li>
->>>>>>> 22ab98231ef1990c7f8aa98675ee4d187241315a
->>>>>>> 25df7eab
+									<li>Defined in <a href="https://github.com/JegoYann/wakanda-api-reference/blob/7356c46/api/user.d.ts#L74">user.d.ts:74</a></li>
 								</ul>
 							</aside>
 							<div class="tsd-comment tsd-typography">
@@ -412,15 +340,7 @@
 						<li class="tsd-description">
 							<aside class="tsd-sources">
 								<ul>
-<<<<<<< HEAD
-									<li>Defined in <a href="https://github.com/JegoYann/wakanda-api-reference/blob/22ab982/api/user.d.ts#L87">user.d.ts:87</a></li>
-=======
-<<<<<<< HEAD
-									<li>Defined in <a href="https://github.com/JegoYann/wakanda-api-reference/blob/73ad3dc/api/user.d.ts#L84">user.d.ts:84</a></li>
-=======
-									<li>Defined in <a href="https://github.com/JegoYann/wakanda-api-reference/blob/c41574b/api/user.d.ts#L87">user.d.ts:87</a></li>
->>>>>>> 22ab98231ef1990c7f8aa98675ee4d187241315a
->>>>>>> 25df7eab
+									<li>Defined in <a href="https://github.com/JegoYann/wakanda-api-reference/blob/7356c46/api/user.d.ts#L87">user.d.ts:87</a></li>
 								</ul>
 							</aside>
 							<div class="tsd-comment tsd-typography">
@@ -460,15 +380,7 @@
 						<li class="tsd-description">
 							<aside class="tsd-sources">
 								<ul>
-<<<<<<< HEAD
-									<li>Defined in <a href="https://github.com/JegoYann/wakanda-api-reference/blob/22ab982/api/user.d.ts#L93">user.d.ts:93</a></li>
-=======
-<<<<<<< HEAD
-									<li>Defined in <a href="https://github.com/JegoYann/wakanda-api-reference/blob/73ad3dc/api/user.d.ts#L90">user.d.ts:90</a></li>
-=======
-									<li>Defined in <a href="https://github.com/JegoYann/wakanda-api-reference/blob/c41574b/api/user.d.ts#L93">user.d.ts:93</a></li>
->>>>>>> 22ab98231ef1990c7f8aa98675ee4d187241315a
->>>>>>> 25df7eab
+									<li>Defined in <a href="https://github.com/JegoYann/wakanda-api-reference/blob/7356c46/api/user.d.ts#L93">user.d.ts:93</a></li>
 								</ul>
 							</aside>
 							<div class="tsd-comment tsd-typography">
