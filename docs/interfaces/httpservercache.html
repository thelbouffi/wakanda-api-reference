--- conflicted
+++ resolved
@@ -96,15 +96,7 @@
 					<div class="tsd-signature tsd-kind-icon">enabled<span class="tsd-signature-symbol">:</span> <span class="tsd-signature-type">Boolean</span></div>
 					<aside class="tsd-sources">
 						<ul>
-<<<<<<< HEAD
-							<li>Defined in <a href="https://github.com/JegoYann/wakanda-api-reference/blob/22ab982/api/httpServer.d.ts#L157">httpServer.d.ts:157</a></li>
-=======
-<<<<<<< HEAD
-							<li>Defined in <a href="https://github.com/JegoYann/wakanda-api-reference/blob/73ad3dc/api/httpServer.d.ts#L157">httpServer.d.ts:157</a></li>
-=======
-							<li>Defined in <a href="https://github.com/JegoYann/wakanda-api-reference/blob/c41574b/api/httpServer.d.ts#L157">httpServer.d.ts:157</a></li>
->>>>>>> 22ab98231ef1990c7f8aa98675ee4d187241315a
->>>>>>> 25df7eab
+							<li>Defined in <a href="https://github.com/JegoYann/wakanda-api-reference/blob/7356c46/api/httpServer.d.ts#L157">httpServer.d.ts:157</a></li>
 						</ul>
 					</aside>
 					<div class="tsd-comment tsd-typography">
@@ -119,15 +111,7 @@
 					<div class="tsd-signature tsd-kind-icon">memory<wbr>Size<span class="tsd-signature-symbol">:</span> <span class="tsd-signature-type">Number</span></div>
 					<aside class="tsd-sources">
 						<ul>
-<<<<<<< HEAD
-							<li>Defined in <a href="https://github.com/JegoYann/wakanda-api-reference/blob/22ab982/api/httpServer.d.ts#L161">httpServer.d.ts:161</a></li>
-=======
-<<<<<<< HEAD
-							<li>Defined in <a href="https://github.com/JegoYann/wakanda-api-reference/blob/73ad3dc/api/httpServer.d.ts#L161">httpServer.d.ts:161</a></li>
-=======
-							<li>Defined in <a href="https://github.com/JegoYann/wakanda-api-reference/blob/c41574b/api/httpServer.d.ts#L161">httpServer.d.ts:161</a></li>
->>>>>>> 22ab98231ef1990c7f8aa98675ee4d187241315a
->>>>>>> 25df7eab
+							<li>Defined in <a href="https://github.com/JegoYann/wakanda-api-reference/blob/7356c46/api/httpServer.d.ts#L161">httpServer.d.ts:161</a></li>
 						</ul>
 					</aside>
 					<div class="tsd-comment tsd-typography">
